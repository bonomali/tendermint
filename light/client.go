--- conflicted
+++ resolved
@@ -402,7 +402,6 @@
 	return height, nil
 }
 
-<<<<<<< HEAD
 // Update attempts to advance the state by downloading the latest light
 // block and verifying it. It returns a new light block on a successful
 // update. Otherwise, it returns nil (plus an error, if any).
@@ -434,8 +433,6 @@
 	return nil, nil
 }
 
-=======
->>>>>>> f7d4fafa
 // VerifyLightBlockAtHeight fetches the light block at the given height
 // and calls verifyLightBlock. It returns the block immediately if it exists in
 // the trustedStore (no verification is needed).
@@ -493,15 +490,9 @@
 // If the primary provides an invalid header (ErrInvalidHeader), it is rejected
 // and replaced by another provider until all are exhausted.
 //
-<<<<<<< HEAD
-// If, at any moment, lightBlock or ValidatorSet are not found by the primary
-// provider, provider.ErrlightBlockNotFound /
-// provider.ErrValidatorSetNotFound error is returned.
-=======
 // If, at any moment, a LightBlock is not found by the primary provider as part of
 // verification then the provider will be replaced by another and the process will
 // restart.
->>>>>>> f7d4fafa
 func (c *Client) VerifyHeader(newHeader *types.Header, now time.Time) error {
 	if newHeader == nil {
 		return errors.New("nil header")
@@ -539,11 +530,7 @@
 	c.logger.Info("VerifyHeader", "height", newLightBlock.Height, "hash", hash2str(newLightBlock.Hash()))
 
 	var (
-<<<<<<< HEAD
-		verifyFunc func(*types.LightBlock, *types.LightBlock, time.Time) error
-=======
 		verifyFunc func(trusted *types.LightBlock, new *types.LightBlock, now time.Time) error
->>>>>>> f7d4fafa
 		err        error
 	)
 
@@ -688,21 +675,14 @@
 	source provider.Provider,
 	trustedBlock *types.LightBlock,
 	newLightBlock *types.LightBlock,
-<<<<<<< HEAD
 	now time.Time) ([]*types.LightBlock, error) {
-=======
-	now time.Time) error {
->>>>>>> f7d4fafa
 
 	var (
 		blockCache = []*types.LightBlock{newLightBlock}
 		depth      = 0
 
 		verifiedBlock = trustedBlock
-<<<<<<< HEAD
 		trace         = []*types.LightBlock{trustedBlock}
-=======
->>>>>>> f7d4fafa
 	)
 
 	for {
@@ -737,43 +717,26 @@
 					Height)*verifySkippingNumerator/verifySkippingDenominator
 				interimBlock, err := source.LightBlock(pivotHeight)
 				if err != nil {
-<<<<<<< HEAD
 					return nil, ErrVerificationFailed{From: verifiedBlock.Height, To: pivotHeight, Reason: err}
-=======
-					return ErrVerificationFailed{From: verifiedBlock.Height, To: pivotHeight, Reason: err}
->>>>>>> f7d4fafa
 				}
 				blockCache = append(blockCache, interimBlock)
 			}
 			depth++
 
 		default:
-<<<<<<< HEAD
 			return nil, ErrVerificationFailed{From: verifiedBlock.Height, To: blockCache[depth].Height, Reason: err}
-=======
-			return ErrVerificationFailed{From: verifiedBlock.Height, To: blockCache[depth].Height, Reason: err}
->>>>>>> f7d4fafa
 		}
 	}
 }
 
 // verifySkippingAgainstPrimary does verifySkipping plus it compares new header with
-<<<<<<< HEAD
 // witnesses and replaces primary if it sends the light client an invalid header
-=======
-// witnesses and replaces primary if it does not respond after
-// MaxRetryAttempts.
->>>>>>> f7d4fafa
 func (c *Client) verifySkippingAgainstPrimary(
 	trustedBlock *types.LightBlock,
 	newLightBlock *types.LightBlock,
 	now time.Time) error {
 
-<<<<<<< HEAD
 	trace, err := c.verifySkipping(c.primary, trustedBlock, newLightBlock, now)
-=======
-	err := c.verifySkipping(c.primary, trustedBlock, newLightBlock, now)
->>>>>>> f7d4fafa
 
 	switch errors.Unwrap(err).(type) {
 	case ErrInvalidHeader:
@@ -817,11 +780,7 @@
 		//
 		// CORRECTNESS ASSUMPTION: there's at least 1 correct full node
 		// (primary or one of the witnesses).
-<<<<<<< HEAD
 		if cmpErr := c.detectDivergence(trace, now); cmpErr != nil {
-=======
-		if cmpErr := c.compareNewHeaderWithWitnesses(newLightBlock, now); cmpErr != nil {
->>>>>>> f7d4fafa
 			return cmpErr
 		}
 	default:
@@ -969,84 +928,6 @@
 	return nil
 }
 
-<<<<<<< HEAD
-=======
-// compare header with all witnesses provided.
-func (c *Client) compareNewHeaderWithWitnesses(l *types.LightBlock, now time.Time) error {
-	c.providerMutex.Lock()
-	defer c.providerMutex.Unlock()
-
-	// 1. Make sure AT LEAST ONE witness returns the same header.
-	var headerMatched bool
-
-	if len(c.witnesses) == 0 {
-		return errNoWitnesses{}
-	}
-
-	// launch one goroutine per witness
-	errc := make(chan error, len(c.witnesses))
-	for i, witness := range c.witnesses {
-		go c.compareNewHeaderWithWitness(errc, l, witness, i, now)
-	}
-
-	witnessesToRemove := make([]int, 0)
-
-	// handle errors as they come
-	for i := 0; i < cap(errc); i++ {
-		err := <-errc
-
-		switch e := err.(type) {
-		case nil: // at least one header matched
-			headerMatched = true
-		case errBadWitness:
-			c.logger.Info("Requested light block from bad witness", "witness", c.witnesses[e.WitnessIndex], "err", err)
-			// if witness sent us invalid header / vals, remove it
-			if e.Code == invalidLightBlock {
-				c.logger.Info("Witness sent us invalid header / vals -> removing it", "witness", c.witnesses[e.WitnessIndex])
-				witnessesToRemove = append(witnessesToRemove, e.WitnessIndex)
-			}
-		default:
-			c.logger.Info("Requested light block from witness but got error", "error", err)
-		}
-	}
-
-	for _, idx := range witnessesToRemove {
-		c.removeWitness(idx)
-	}
-
-	if headerMatched {
-		return nil
-	}
-
-	return errors.New("awaiting response from all witnesses exceeded dropout time")
-}
-
-func (c *Client) compareNewHeaderWithWitness(errc chan error, l *types.LightBlock,
-	witness provider.Provider, witnessIndex int, now time.Time) {
-
-	altBlock, err := witness.LightBlock(l.Height)
-	if err != nil {
-		if _, ok := err.(provider.ErrBadLightBlock); ok {
-			errc <- errBadWitness{Reason: err, Code: invalidLightBlock, WitnessIndex: witnessIndex}
-		} else {
-			errc <- err
-		}
-		// if not a bad light block, then the witness has either not responded or
-		// doesn't have the block -> we ignore
-		return
-	}
-
-	if !bytes.Equal(l.Hash(), altBlock.Hash()) {
-		if bsErr := c.verifySkipping(witness, c.latestTrustedBlock, altBlock, now); bsErr != nil {
-			errc <- errBadWitness{Reason: bsErr, Code: invalidLightBlock, WitnessIndex: witnessIndex}
-			return
-		}
-	}
-
-	errc <- nil
-}
-
->>>>>>> f7d4fafa
 // NOTE: requires a providerMutex locked.
 func (c *Client) removeWitness(idx int) {
 	switch len(c.witnesses) {
@@ -1060,40 +941,6 @@
 	}
 }
 
-<<<<<<< HEAD
-=======
-// Update attempts to advance the state by downloading the latest light
-// block and verifying it. It returns a new light block on a successful
-// update. Otherwise, it returns nil (plus an error, if any).
-func (c *Client) Update(now time.Time) (*types.LightBlock, error) {
-	lastTrustedHeight, err := c.LastTrustedHeight()
-	if err != nil {
-		return nil, fmt.Errorf("can't get last trusted height: %w", err)
-	}
-
-	if lastTrustedHeight == -1 {
-		// no light blocks yet => wait
-		return nil, nil
-	}
-
-	latestBlock, err := c.lightBlockFromPrimary(0)
-	if err != nil {
-		return nil, err
-	}
-
-	if latestBlock.Height > lastTrustedHeight {
-		err = c.verifyLightBlock(latestBlock, now)
-		if err != nil {
-			return nil, err
-		}
-		c.logger.Info("Advanced to new state", "height", latestBlock.Height, "hash", hash2str(latestBlock.Hash()))
-		return latestBlock, nil
-	}
-
-	return nil, nil
-}
-
->>>>>>> f7d4fafa
 // replaceProvider takes the first alternative provider and promotes it as the
 // primary provider.
 func (c *Client) replacePrimaryProvider() error {
@@ -1105,11 +952,7 @@
 	}
 	c.primary = c.witnesses[0]
 	c.witnesses = c.witnesses[1:]
-<<<<<<< HEAD
-	c.logger.Info("Replacing primary with the first witness", "new primary", c.primary)
-=======
 	c.logger.Info("Replacing primary with the first witness", "new_primary", c.primary)
->>>>>>> f7d4fafa
 
 	return nil
 }
