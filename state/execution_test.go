--- conflicted
+++ resolved
@@ -39,13 +39,8 @@
 	state, stateDB, _ := makeState(1, 1)
 	stateStore := sm.NewStore(stateDB)
 
-<<<<<<< HEAD
-	blockExec := sm.NewBlockExecutor(stateDB, log.TestingLogger(), proxyApp.Consensus(),
+	blockExec := sm.NewBlockExecutor(stateStore, log.TestingLogger(), proxyApp.Consensus(),
 		mmock.Mempool{}, sm.EmptyEvidencePool{})
-=======
-	blockExec := sm.NewBlockExecutor(stateStore, log.TestingLogger(), proxyApp.Consensus(),
-		mock.Mempool{}, sm.MockEvidencePool{})
->>>>>>> 817646a8
 
 	block := makeBlock(state, 1)
 	blockID := types.BlockID{Hash: block.Hash(), PartSetHeader: block.MakePartSet(testPartSize).Header()}
@@ -130,16 +125,8 @@
 	require.Nil(t, err)
 	defer proxyApp.Stop() //nolint:errcheck // ignore for tests
 
-<<<<<<< HEAD
 	state, stateDB, _ := makeState(1, 1)
-=======
-	state, stateDB, privVals := makeState(2, 12)
 	stateStore := sm.NewStore(stateDB)
-
-	prevHash := state.LastBlockID.Hash
-	prevParts := types.PartSetHeader{}
-	prevBlockID := types.BlockID{Hash: prevHash, PartSetHeader: prevParts}
->>>>>>> 817646a8
 
 	defaultEvidenceTime := time.Date(2019, 1, 1, 0, 0, 0, 0, time.UTC)
 
@@ -165,16 +152,8 @@
 	evpool.On("Update", mock.AnythingOfType("state.State")).Return()
 	evpool.On("CheckEvidence", mock.AnythingOfType("types.EvidenceList")).Return(nil)
 
-<<<<<<< HEAD
-	blockExec := sm.NewBlockExecutor(stateDB, log.TestingLogger(), proxyApp.Consensus(),
+	blockExec := sm.NewBlockExecutor(stateStore, log.TestingLogger(), proxyApp.Consensus(),
 		mmock.Mempool{}, evpool)
-=======
-		block, _ := state.MakeBlock(10, makeTxs(2), lastCommit, nil, state.Validators.GetProposer().Address)
-		block.Time = now
-		block.Evidence.Evidence = tc.evidence
-		_, err = sm.ExecCommitBlock(proxyApp.Consensus(), block, log.TestingLogger(), stateStore, 1)
-		require.Nil(t, err, tc.desc)
->>>>>>> 817646a8
 
 	block := makeBlock(state, 1)
 	blockID := types.BlockID{Hash: block.Hash(), PartSetHeader: block.MakePartSet(testPartSize).Header()}
