# Application BlockChain Interface (ABCI)

[![CircleCI](https://circleci.com/gh/tendermint/abci.svg?style=svg)](https://circleci.com/gh/tendermint/abci)

Blockchains are systems for multi-master state machine replication.
**ABCI** is an interface that defines the boundary between the replication engine (the blockchain),
and the state machine (the application).
By using a socket protocol, we enable a consensus engine running in one process
to manage an application state running in another.

For background information on ABCI, motivations, and tendermint, please visit [the documentation](http://tendermint.readthedocs.io/en/master/).
The two guides to focus on are the `Application Development Guide` and `Using ABCI-CLI`.

Previously, the ABCI was referred to as TMSP.

The community has provided a number of addtional implementations, see the [Tendermint Ecosystem](https://tendermint.com/ecosystem)

## Install

```
go get github.com/tendermint/abci
cd $GOPATH/src/github.com/tendermint/abci
make get_vendor_deps
make install
```

## Implementation

We provide three implementations of the ABCI in Go:

- Golang in-process
- ABCI-socket
- GRPC

Note the GRPC version is maintained primarily to simplify onboarding and prototyping and is not receiving the same
attention to security and performance as the others

### In Process

The simplest implementation just uses function calls within Go.
This means ABCI applications written in Golang can be compiled with TendermintCore and run as a single binary.

See the [examples](#examples) below for more information.

### Socket (TSP)

ABCI is best implemented as a streaming protocol.
The socket implementation provides for asynchronous, ordered message passing over unix or tcp.
Messages are serialized using Protobuf3 and length-prefixed.
Protobuf3 doesn't have an official length-prefix standard, so we use our own. The first byte represents the length of the big-endian encoded length.

For example, if the Protobuf3 encoded ABCI message is `0xDEADBEEF` (4 bytes), the length-prefixed message is `0x0104DEADBEEF`.  If the Protobuf3 encoded ABCI message is 65535 bytes long, the length-prefixed message would be like `0x02FFFF...`.

### GRPC

GRPC is an rpc framework native to Protocol Buffers with support in many languages.
Implementing the ABCI using GRPC can allow for faster prototyping, but is expected to be much slower than
the ordered, asynchronous socket protocol. The implementation has also not received as much testing or review.

Note the length-prefixing used in the socket implementation does not apply for GRPC.

## Usage

The `abci-cli` tool wraps an ABCI client and can be used for probing/testing an ABCI server.
For instance, `abci-cli test` will run a test sequence against a listening server running the Counter application (see below).
It can also be used to run some example applications.
See [the documentation](http://tendermint.readthedocs.io/en/master/) for more details.

### Examples

Check out the variety of example applications in the [example directory](example/).
It also contains the code refered to by the `counter` and `dummy` apps; these apps come
built into the `abci-cli` binary.

#### Counter

The `abci-cli counter` application illustrates nonce checking in transactions. It's code looks like:

```golang
func cmdCounter(cmd *cobra.Command, args []string) error {

	app := counter.NewCounterApplication(flagSerial)

	logger := log.NewTMLogger(log.NewSyncWriter(os.Stdout))

	// Start the listener
	srv, err := server.NewServer(flagAddrC, flagAbci, app)
	if err != nil {
		return err
	}
	srv.SetLogger(logger.With("module", "abci-server"))
	if err := srv.Start(); err != nil {
		return err
	}

	// Wait forever
	cmn.TrapSignal(func() {
		// Cleanup
		srv.Stop()
	})
	return nil
}
```

and can be found in [this file](cmd/abci-cli/abci-cli.go).

#### Dummy

The `abci-cli dummy` application, which illustrates a simple key-value Merkle tree

```golang
func cmdDummy(cmd *cobra.Command, args []string) error {
	logger := log.NewTMLogger(log.NewSyncWriter(os.Stdout))

	// Create the application - in memory or persisted to disk
	var app types.Application
	if flagPersist == "" {
		app = dummy.NewDummyApplication()
	} else {
		app = dummy.NewPersistentDummyApplication(flagPersist)
		app.(*dummy.PersistentDummyApplication).SetLogger(logger.With("module", "dummy"))
	}

	// Start the listener
	srv, err := server.NewServer(flagAddrD, flagAbci, app)
	if err != nil {
		return err
	}
	srv.SetLogger(logger.With("module", "abci-server"))
	if err := srv.Start(); err != nil {
		return err
	}

	// Wait forever
	cmn.TrapSignal(func() {
		// Cleanup
		srv.Stop()
	})
	return nil
}
```

<<<<<<< HEAD
See `protoc --help` and [the Protocol Buffers site](https://developers.google.com/protocol-buffers/) for details on compiling for other languages.
Note we also include a [GRPC](http://www.grpc.io/docs) service definition.

For the specification as an interface in Go, see the [types/application.go file](https://github.com/tendermint/abci/blob/master/types/application.go).

### Message Types

ABCI requests/responses are defined as simple Protobuf messages in [this schema file](https://github.com/tendermint/abci/blob/master/types/types.proto).
TendermintCore sends the requests, and the ABCI application sends the responses.
Here, we describe the requests and responses as function arguments and return values, and make some notes about usage:

#### Echo
  * __Arguments__:
    * `Message (string)`: A string to echo back
  * __Returns__:
    * `Message (string)`: The input string
  * __Usage__:<br/>
    * Echo a string to test an abci client/server implementation

#### Flush
  * __Usage__:<br/>
    * Signals that messages queued on the client should be flushed to the server. It is called periodically by the client implementation to ensure asynchronous requests are actually sent, and is called immediately to make a synchronous request, which returns when the Flush response comes back.

#### Info
  * __Returns__:
    * `Data (string)`: Some arbitrary information
    * `Version (Version)`: Version information
    * `LastBlockHeight (int64)`: Latest block for which the app has called Commit
    * `LastBlockAppHash ([]byte)`: Latest result of Commit

  * __Usage__:<br/>
    Return information about the application state. Used to sync the app with Tendermint on crash/restart.

#### SetOption
  * __Arguments__:
    * `Key (string)`: Key to set
    * `Value (string)`: Value to set for key
  * __Returns__:
    * `Code (uint32)`: Response code
    * `Log (string)`: Debug or error message
  * __Usage__:<br/>
    Set application options.  E.g. Key="mode", Value="mempool" for a mempool connection, or Key="mode", Value="consensus" for a consensus connection.
    Other options are application specific.

#### InitChain
  * __Arguments__:
    * `Validators ([]Validator)`: Initial genesis validators
  * __Usage__:<br/>
    Called once upon genesis

#### Query
  * __Arguments__:
    * `Data ([]byte)`: Raw query bytes.  Can be used with or in lieu of Path.
    * `Path (string)`: Path of request, like an HTTP GET path.  Can be used with or in liue of Data.
      * Apps MUST interpret '/store' as a query by key on the underlying store.  The key SHOULD be specified in the Data field.
      * Apps SHOULD allow queries over specific types like '/accounts/...' or '/votes/...'
    * `Height (int64)`: The block height for which you want the query (default=0 returns data for the latest committed block). Note that this is the height of the block containing the application's Merkle root hash, which represents the state as it was after committing the block at Height-1
    * `Prove (bool)`: Return Merkle proof with response if possible
  * __Returns__:
    * `Code (uint32)`: Response code
    * `Key ([]byte)`: The key of the matching data
    * `Value ([]byte)`: The value of the matching data
    * `Proof ([]byte)`: Proof for the data, if requested
    * `Height (int64)`: The block height from which data was derived. Note that this is the height of the block containing the application's Merkle root hash, which represents the state as it was after committing the block at Height-1
    * `Log (string)`: Debug or error message

#### BeginBlock
  * __Arguments__:
    * `Hash ([]byte)`: The block's hash.  This can be derived from the block header.
    * `Header (struct{})`: The block header
    * `AbsentValidators ([]int32)`: List of indices of validators not included in the LastCommit
    * `ByzantineValidators ([]Evidence)`: List of evidence of validators that acted maliciously
  * __Usage__:<br/>
    Signals the beginning of a new block. Called prior to any DeliverTxs. The header is expected to at least contain the Height. The `AbsentValidators` and `ByzantineValidators` can be used to determine rewards and punishments for the validators.

#### CheckTx
  * __Arguments__:
    * `Data ([]byte)`: The request transaction bytes
  * __Returns__:
    * `Code (uint32)`: Response code
    * `Data ([]byte)`: Result bytes, if any
    * `Log (string)`: Debug or error message
    * `Gas (int64)`: Amount of gas consumed by transaction
    * `Fee (int64)`: Fee paid by transaction
  * __Usage__:<br/>
    Validate a mempool transaction, prior to broadcasting or proposing.  This message should not mutate the main state, but application
    developers may want to keep a separate CheckTx state that gets reset upon Commit.

    CheckTx can happen interspersed with DeliverTx, but they happen on different ABCI connections - CheckTx from the mempool connection, and DeliverTx from the consensus connection.  During Commit, the mempool is locked, so you can reset the mempool state to the latest state after running all those DeliverTxs, and then the mempool will re-run whatever txs it has against that latest mempool state.

    Transactions are first run through CheckTx before broadcast to peers in the mempool layer.
    You can make CheckTx semi-stateful and clear the state upon `Commit` or `BeginBlock`,
    to allow for dependent sequences of transactions in the same block.

#### DeliverTx
  * __Arguments__:
    * `Data ([]byte)`: The request transaction bytes
  * __Returns__:
    * `Code (uint32)`: Response code
    * `Data ([]byte)`: Result bytes, if any
    * `Log (string)`: Debug or error message
    * `Tags ([]*KVPair)`: Optional tags for indexing
  * __Usage__:<br/>
    Append and run a transaction.  If the transaction is valid, returns CodeType.OK

#### EndBlock
  * __Arguments__:
    * `Height (int64)`: The block height that ended
  * __Returns__:
    * `ValidatorUpdates ([]Validator)`: Changes to validator set (set voting power to 0 to remove)
    * `ConsensusParamUpdates (ConsensusParams)`: Changes to consensus-critical time/size parameters
  * __Usage__:<br/>
    Signals the end of a block.  Called prior to each Commit after all transactions. Validator set is updated with the result.

#### Commit
  * __Returns__:
    * `Data ([]byte)`: The Merkle root hash
    * `Log (string)`: Debug or error message
  * __Usage__:<br/>
    Return a Merkle root hash of the application state.
=======
and can be found in [this file](cmd/abci-cli/abci-cli.go).

## Specification

See the [spec file](specification.rst) for more information.
>>>>>>> 82aed60a
<|MERGE_RESOLUTION|>--- conflicted
+++ resolved
@@ -14,6 +14,10 @@
 Previously, the ABCI was referred to as TMSP.
 
 The community has provided a number of addtional implementations, see the [Tendermint Ecosystem](https://tendermint.com/ecosystem)
+
+## Specification
+
+See the [spec file](specification.rst) for more information.
 
 ## Install
 
@@ -140,7 +144,6 @@
 }
 ```
 
-<<<<<<< HEAD
 See `protoc --help` and [the Protocol Buffers site](https://developers.google.com/protocol-buffers/) for details on compiling for other languages.
 Note we also include a [GRPC](http://www.grpc.io/docs) service definition.
 
@@ -261,10 +264,4 @@
     * `Log (string)`: Debug or error message
   * __Usage__:<br/>
     Return a Merkle root hash of the application state.
-=======
 and can be found in [this file](cmd/abci-cli/abci-cli.go).
-
-## Specification
-
-See the [spec file](specification.rst) for more information.
->>>>>>> 82aed60a
