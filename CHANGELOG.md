# Changelog

<<<<<<< HEAD
## v0.32.2

*July 31, 2019*

Special thanks to external contributors on this release:
@ruseinov, @bluele, @guagualvcha

Friendly reminder, we have a [bug bounty
program](https://hackerone.com/tendermint).

### BREAKING CHANGES:

- Go API
  - [libs] [\#3811](https://github.com/tendermint/tendermint/issues/3811) Remove `db` from libs in favor of `https://github.com/tendermint/tm-db`

### FEATURES:

- [node] Allow replacing existing p2p.Reactor(s) using [`CustomReactors`
  option](https://godoc.org/github.com/tendermint/tendermint/node#CustomReactors).
  Warning: beware of accidental name clashes. Here is the list of existing
  reactors: MEMPOOL, BLOCKCHAIN, CONSENSUS, EVIDENCE, PEX.

### IMPROVEMENTS:

- [p2p] [\#3834](https://github.com/tendermint/tendermint/issues/3834) Do not write 'Couldn't connect to any seeds' error log if there are no seeds in config file
- [abci] [\#3809](https://github.com/tendermint/tendermint/issues/3809) Recover from application panics in `server/socket_server.go` to allow socket cleanup (@ruseinov)
- [rpc] [\#2252](https://github.com/tendermint/tendermint/issues/2252) Add `/broadcast_evidence` endpoint to submit double signing and other types of evidence
- [rpc] [\#3818](https://github.com/tendermint/tendermint/issues/3818) Make `max_body_bytes` and `max_header_bytes` configurable(@bluele)
- [p2p] [\#3664](https://github.com/tendermint/tendermint/issues/3664) p2p/conn: reuse buffer when write/read from secret connection(@guagualvcha)
- [mempool] [\#3826](https://github.com/tendermint/tendermint/issues/3826) Make `max_msg_bytes` configurable(@bluele)
- [blockchain] [\#3561](https://github.com/tendermint/tendermint/issues/3561) Add early version of the new blockchain reactor, which is supposed to be more modular and testable compared to the old version. To try it, you'll have to change `version` in the config file, [here](https://github.com/tendermint/tendermint/blob/master/config/toml.go#L303) NOTE: It's not ready for a production yet. For further information, see [ADR-40](https://github.com/tendermint/tendermint/blob/master/docs/architecture/adr-040-blockchain-reactor-refactor.md) & [ADR-43](https://github.com/tendermint/tendermint/blob/master/docs/architecture/adr-043-blockchain-riri-org.md)
- [rpc] [\#3076](https://github.com/tendermint/tendermint/issues/3076) Improve transaction search performance

### BUG FIXES:

- [p2p] [\#3644](https://github.com/tendermint/tendermint/issues/3644) Fix error logging for connection stop (@defunctzombie)
- [rpc] [\#3813](https://github.com/tendermint/tendermint/issues/3813) Return err if page is incorrect (less than 0 or greater than total pages)

=======
>>>>>>> dbf4062a
## v0.32.1

*July 15, 2019*

<<<<<<< HEAD
Special thanks to external contributors on this release:
=======
Special thanks to external contributors on this release: 
>>>>>>> dbf4062a
@ParthDesai, @climber73, @jim380, @ashleyvega

This release contains a minor enhancement to the ABCI and some breaking changes to our libs folder, namely:
- CheckTx requests include a `CheckTxType` enum that can be set to `Recheck` to indicate to the application that this transaction was already checked/validated and certain expensive operations (like checking signatures) can be skipped
- Removed various functions from `libs` pkgs

Friendly reminder, we have a [bug bounty
program](https://hackerone.com/tendermint).

### BREAKING CHANGES:

- Go API

  -  [abci] [\#2127](https://github.com/tendermint/tendermint/issues/2127) The CheckTx and DeliverTx methods in the ABCI `Application` interface now take structs  as arguments (RequestCheckTx and RequestDeliverTx, respectively), instead of just the raw tx bytes. This allows more information to be passed to these methods, for instance, indicating whether a tx has already been checked.
  - [libs] Remove unused `db/debugDB` and `common/colors.go` & `errors/errors.go` files (@marbar3778)
  - [libs] [\#2432](https://github.com/tendermint/tendermint/issues/2432) Remove unused `common/heap.go` file (@marbar3778)
  - [libs] Remove unused `date.go`, `io.go`. Remove `GoPath()`, `Prompt()` and `IsDirEmpty()` functions from `os.go` (@marbar3778)
  - [libs] Remove unused `FailRand()` func and minor clean up to `fail.go`(@marbar3778)

### FEATURES:

<<<<<<< HEAD
- [node] Add variadic argument to `NewNode` to support functional options, allowing the Node to be more easily customized.
=======
- [node] Add variadic argument to `NewNode` to support functional options, allowing the Node to be more easily customized. 
>>>>>>> dbf4062a
- [node][\#3730](https://github.com/tendermint/tendermint/pull/3730) Add `CustomReactors` option to `NewNode` allowing caller to pass
  custom reactors to run inside Tendermint node (@ParthDesai)
- [abci] [\#2127](https://github.com/tendermint/tendermint/issues/2127)RequestCheckTx has a new field, `CheckTxType`, which can take values of `CheckTxType_New` and `CheckTxType_Recheck`, indicating whether this is a new tx being checked for the first time or whether this tx is being rechecked after a block commit. This allows applications to skip certain expensive operations, like signature checking, if they've already been done once. see [docs](https://github.com/tendermint/tendermint/blob/eddb433d7c082efbeaf8974413a36641519ee895/docs/spec/abci/apps.md#mempool-connection)

### IMPROVEMENTS:

- [rpc] [\#3700](https://github.com/tendermint/tendermint/issues/3700) Make possible to set absolute paths for TLS cert and key (@climber73)
- [abci] [\#3513](https://github.com/tendermint/tendermint/issues/3513) Call the reqRes callback after the resCb so they always happen in the same order

### BUG FIXES:

- [p2p] [\#3338](https://github.com/tendermint/tendermint/issues/3338) Prevent "sent next PEX request too soon" errors by not calling
  ensurePeers outside of ensurePeersRoutine
- [behaviour] [\3772](https://github.com/tendermint/tendermint/pull/3772) Return correct reason in MessageOutOfOrder (@jim380)
- [config] [\#3723](https://github.com/tendermint/tendermint/issues/3723) Add consensus_params to testnet config generation; document time_iota_ms (@ashleyvega)


## v0.32.0

*June 25, 2019*

Special thanks to external contributors on this release:
@needkane, @SebastianElvis, @andynog, @Yawning, @wooparadog

This release contains breaking changes to our build and release processes, ABCI,
and the RPC, namely:
- Use Go modules instead of dep
- Bring active development to the `master` Github branch
- ABCI Tags are now Events - see
  [docs](https://github.com/tendermint/tendermint/blob/60827f75623b92eff132dc0eff5b49d2025c591e/docs/spec/abci/abci.md#events)
- Bind RPC to localhost by default, not to the public interface [UPGRADING/RPC_Changes](./UPGRADING.md#rpc_changes)

Friendly reminder, we have a [bug bounty
program](https://hackerone.com/tendermint).

### BREAKING CHANGES:

* CLI/RPC/Config
  - [cli] [\#3613](https://github.com/tendermint/tendermint/issues/3613) Switch from golang/dep to Go Modules to resolve dependencies:
    It is recommended to switch to Go Modules if your project has tendermint as
    a dependency. Read more on Modules here:
    https://github.com/golang/go/wiki/Modules
  - [config] [\#3632](https://github.com/tendermint/tendermint/pull/3632) Removed `leveldb` as generic
    option for `db_backend`. Must be `goleveldb` or `cleveldb`.
  - [rpc] [\#3616](https://github.com/tendermint/tendermint/issues/3616) Fix field names for `/block_results` response (eg. `results.DeliverTx`
    -> `results.deliver_tx`). See docs for details.
  - [rpc] [\#3724](https://github.com/tendermint/tendermint/issues/3724) RPC now binds to `127.0.0.1` by default instead of `0.0.0.0`

* Apps
  - [abci] [\#1859](https://github.com/tendermint/tendermint/issues/1859) `ResponseCheckTx`, `ResponseDeliverTx`, `ResponseBeginBlock`,
    and `ResponseEndBlock` now include `Events` instead of `Tags`. Each `Event`
    contains a `type` and a list of `attributes` (list of key-value pairs)
    allowing for inclusion of multiple distinct events in each response.

* Go API
  - [abci] [\#3193](https://github.com/tendermint/tendermint/issues/3193) Use RequestDeliverTx and RequestCheckTx in the ABCI
    Application interface
  - [libs/db] [\#3632](https://github.com/tendermint/tendermint/pull/3632) Removed deprecated `LevelDBBackend` const
    If you have `db_backend` set to `leveldb` in your config file, please
    change it to `goleveldb` or `cleveldb`.
  - [p2p] [\#3521](https://github.com/tendermint/tendermint/issues/3521) Remove NewNetAddressStringWithOptionalID

* Blockchain Protocol

* P2P Protocol

### FEATURES:

### IMPROVEMENTS:
- [abci/examples] [\#3659](https://github.com/tendermint/tendermint/issues/3659) Change validator update tx format in the `persistent_kvstore` to use base64 for pubkeys instead of hex (@needkane)
- [consensus] [\#3656](https://github.com/tendermint/tendermint/issues/3656) Exit if SwitchToConsensus fails
- [p2p] [\#3666](https://github.com/tendermint/tendermint/issues/3666) Add per channel telemetry to improve reactor observability
- [rpc] [\#3686](https://github.com/tendermint/tendermint/pull/3686) `HTTPClient#Call` returns wrapped errors, so a caller could use `errors.Cause` to retrieve an error code. (@wooparadog)

### BUG FIXES:
- [libs/db] [\#3717](https://github.com/tendermint/tendermint/issues/3717) Fixed the BoltDB backend's Batch.Delete implementation (@Yawning)
- [libs/db] [\#3718](https://github.com/tendermint/tendermint/issues/3718) Fixed the BoltDB backend's Get and Iterator implementation (@Yawning)
- [node] [\#3716](https://github.com/tendermint/tendermint/issues/3716) Fix a bug where `nil` is recorded as node's address
- [node] [\#3741](https://github.com/tendermint/tendermint/issues/3741) Fix profiler blocking the entire node

## v0.31.7

*June 3, 2019*

This releases fixes a regression in the mempool introduced in v0.31.6.
The regression caused the invalid committed txs to be proposed in blocks over and
over again.

### BUG FIXES:
- [mempool] [\#3699](https://github.com/tendermint/tendermint/issues/3699) Remove all committed txs from the mempool.
    This reverts the change from v0.31.6 where we only remove valid txs from the mempool.
    Note this means malicious proposals can cause txs to be dropped from the
    mempools of other nodes by including them in blocks before they are valid.
    See [\#3322](https://github.com/tendermint/tendermint/issues/3322).

## v0.31.6

*May 31st, 2019*

This release contains many fixes and improvements, primarily for p2p functionality.
It also fixes a security issue in the mempool package.

With this release, Tendermint now supports [boltdb](https://github.com/etcd-io/bbolt), although
in experimental mode. Feel free to try and report to us any findings/issues.
Note also that the build tags for compiling CLevelDB have changed.

Special thanks to external contributors on this release:
@guagualvcha, @james-ray, @gregdhill, @climber73, @yutianwu,
@carlosflrs, @defunctzombie, @leoluk, @needkane, @CrocdileChan

### BREAKING CHANGES:

* Go API
  - [libs/common] Removed deprecated `PanicSanity`, `PanicCrisis`,
    `PanicConsensus` and `PanicQ`
  - [mempool, state] [\#2659](https://github.com/tendermint/tendermint/issues/2659) `Mempool` now an interface that lives in the mempool package.
    See issue and PR for more details.
  - [p2p] [\#3346](https://github.com/tendermint/tendermint/issues/3346) `Reactor#InitPeer` method is added to `Reactor` interface
  - [types] [\#1648](https://github.com/tendermint/tendermint/issues/1648) `Commit#VoteSignBytes` signature was changed

### FEATURES:
- [node] [\#2659](https://github.com/tendermint/tendermint/issues/2659) Add `node.Mempool()` method, which allows you to access mempool
- [libs/db] [\#3604](https://github.com/tendermint/tendermint/pull/3604) Add experimental support for bolt db (etcd's fork of bolt) (@CrocdileChan)

### IMPROVEMENTS:
- [cli] [\#3585](https://github.com/tendermint/tendermint/issues/3585) Add `--keep-addr-book` option to `unsafe_reset_all` cmd to not
  clear the address book (@climber73)
- [cli] [\#3160](https://github.com/tendermint/tendermint/issues/3160) Add
  `--config=<path-to-config>` option to `testnet` cmd (@gregdhill)
- [cli] [\#3661](https://github.com/tendermint/tendermint/pull/3661) Add
  `--hostname-suffix`, `--hostname` and `--random-monikers` options to `testnet`
  cmd for greater peer address/identity generation flexibility.
- [crypto] [\#3672](https://github.com/tendermint/tendermint/issues/3672) Return more info in the `AddSignatureFromPubKey` error
- [cs/replay] [\#3460](https://github.com/tendermint/tendermint/issues/3460) Check appHash for each block
- [libs/db] [\#3611](https://github.com/tendermint/tendermint/issues/3611) Conditional compilation
  * Use `cleveldb` tag instead of `gcc` to compile Tendermint with CLevelDB or
    use `make build_c` / `make install_c` (full instructions can be found at
    https://tendermint.com/docs/introduction/install.html#compile-with-cleveldb-support)
  * Use `boltdb` tag to compile Tendermint with bolt db
- [node] [\#3362](https://github.com/tendermint/tendermint/issues/3362) Return an error if `persistent_peers` list is invalid (except
  when IP lookup fails)
- [p2p] [\#3463](https://github.com/tendermint/tendermint/pull/3463) Do not log "Can't add peer's address to addrbook" error for a private peer (@guagualvcha)
- [p2p] [\#3531](https://github.com/tendermint/tendermint/issues/3531) Terminate session on nonce wrapping (@climber73)
- [pex] [\#3647](https://github.com/tendermint/tendermint/pull/3647) Dial seeds, if any, instead of crawling peers first (@defunctzombie)
- [rpc] [\#3534](https://github.com/tendermint/tendermint/pull/3534) Add support for batched requests/responses in JSON RPC
- [rpc] [\#3362](https://github.com/tendermint/tendermint/issues/3362) `/dial_seeds` & `/dial_peers` return errors if addresses are
  incorrect (except when IP lookup fails)

### BUG FIXES:
- [consensus] [\#3067](https://github.com/tendermint/tendermint/issues/3067) Fix replay from appHeight==0 with validator set changes (@james-ray)
- [consensus] [\#3304](https://github.com/tendermint/tendermint/issues/3304) Create a peer state in consensus reactor before the peer
  is started (@guagualvcha)
- [lite] [\#3669](https://github.com/tendermint/tendermint/issues/3669) Add context parameter to RPC Handlers in proxy routes (@yutianwu)
- [mempool] [\#3322](https://github.com/tendermint/tendermint/issues/3322) When a block is committed, only remove committed txs from the mempool
that were valid (ie. `ResponseDeliverTx.Code == 0`)
- [p2p] [\#3338](https://github.com/tendermint/tendermint/issues/3338) Ensure `RemovePeer` is always called before `InitPeer` (upon a peer
  reconnecting to our node)
- [p2p] [\#3532](https://github.com/tendermint/tendermint/issues/3532) Limit the number of attempts to connect to a peer in seed mode
  to 16 (as a result, the node will stop retrying after a 35 hours time window)
- [p2p] [\#3362](https://github.com/tendermint/tendermint/issues/3362) Allow inbound peers to be persistent, including for seed nodes.
- [pex] [\#3603](https://github.com/tendermint/tendermint/pull/3603) Dial seeds when addrbook needs more addresses (@defunctzombie)

### OTHERS:
- [networks] fixes ansible integration script (@carlosflrs)

## v0.31.5

*April 16th, 2019*

This release fixes a regression from v0.31.4 where, in existing chains that
were upgraded, `/validators` could return an empty validator set. This is true
for almost all heights, given the validator set remains the same.

Special thanks to external contributors on this release:
@brapse, @guagualvcha, @dongsam, @phucc

### IMPROVEMENTS:

- [libs/common] `CMap`: slight optimization in `Keys()` and `Values()` (@phucc)
- [gitignore] gitignore: add .vendor-new (@dongsam)

### BUG FIXES:

- [state] [\#3537](https://github.com/tendermint/tendermint/pull/3537#issuecomment-482711833)
  `LoadValidators`: do not return an empty validator set
- [blockchain] [\#3457](https://github.com/tendermint/tendermint/issues/3457)
  Fix "peer did not send us anything" in `fast_sync` mode when under high pressure

## v0.31.4

*April 12th, 2019*

This release fixes a regression from v0.31.3 which used the peer's `SocketAddr` to add the peer to
the address book. This swallowed the peer's self-reported port which is important in case of reconnect.
It brings back `NetAddress()` to `NodeInfo` and uses it instead of `SocketAddr` for adding peers.
Additionally, it improves response time on the `/validators` or `/status` RPC endpoints.
As a side-effect it makes these RPC endpoint more difficult to DoS and fixes a performance degradation in `ExecCommitBlock`.
Also, it contains an [ADR](https://github.com/tendermint/tendermint/pull/3539) that proposes decoupling the
responsibility for peer behaviour from the `p2p.Switch` (by @brapse).

Special thanks to external contributors on this release:
@brapse, @guagualvcha, @mydring

### IMPROVEMENTS:

- [p2p] [\#3463](https://github.com/tendermint/tendermint/pull/3463) Do not log "Can't add peer's address to addrbook" error for a private peer
- [p2p] [\#3547](https://github.com/tendermint/tendermint/pull/3547) Fix a couple of annoying typos (@mdyring)

### BUG FIXES:

- [docs] [\#3514](https://github.com/tendermint/tendermint/issues/3514) Fix block.Header.Time description (@melekes)
- [p2p] [\#2716](https://github.com/tendermint/tendermint/issues/2716) Check if we're already connected to peer right before dialing it (@melekes)
- [p2p] [\#3545](https://github.com/tendermint/tendermint/issues/3545) Add back `NetAddress()` to `NodeInfo` and use it instead of peer's `SocketAddr()` when adding a peer to the `PEXReactor` (potential fix for [\#3532](https://github.com/tendermint/tendermint/issues/3532))
- [state] [\#3438](https://github.com/tendermint/tendermint/pull/3438)
  Persist validators every 100000 blocks even if no changes to the set
  occurred (@guagualvcha). This
  1) Prevents possible DoS attack using `/validators` or `/status` RPC
  endpoints. Before response time was growing linearly with height if no
  changes were made to the validator set.
  2) Fixes performance degradation in `ExecCommitBlock` where we call
  `LoadValidators` for each `Evidence` in the block.

## v0.31.3

*April 1st, 2019*

This release includes two security sensitive fixes: it ensures generated private
keys are valid, and it prevents certain DNS lookups that would cause the node to
panic if the lookup failed.

### BREAKING CHANGES:
* Go API
  - [crypto/secp256k1] [\#3439](https://github.com/tendermint/tendermint/issues/3439)
    The `secp256k1.GenPrivKeySecp256k1` function has changed to guarantee that it returns a valid key, which means it
    will return a different private key than in previous versions for the same secret.

### BUG FIXES:

- [crypto/secp256k1] [\#3439](https://github.com/tendermint/tendermint/issues/3439)
    Ensure generated private keys are valid by randomly sampling until a valid key is found.
    Previously, it was possible (though rare!) to generate keys that exceeded the curve order.
    Such keys would lead to invalid signatures.
- [p2p] [\#3522](https://github.com/tendermint/tendermint/issues/3522) Memoize
  socket address in peer connections to avoid DNS lookups. Previously, failed
  DNS lookups could cause the node to panic.

## v0.31.2

*March 30th, 2019*

This release fixes a regression from v0.31.1 where Tendermint panics under
mempool load for external ABCI apps.

Special thanks to external contributors on this release:
@guagualvcha

### BREAKING CHANGES:

* CLI/RPC/Config

* Apps

* Go API
  - [libs/autofile] [\#3504](https://github.com/tendermint/tendermint/issues/3504) Remove unused code in autofile package. Deleted functions: `Group.Search`, `Group.FindLast`, `GroupReader.ReadLine`, `GroupReader.PushLine`, `MakeSimpleSearchFunc` (@guagualvcha)

* Blockchain Protocol

* P2P Protocol

### FEATURES:

### IMPROVEMENTS:

- [circle] [\#3497](https://github.com/tendermint/tendermint/issues/3497) Move release management to CircleCI

### BUG FIXES:

- [mempool] [\#3512](https://github.com/tendermint/tendermint/issues/3512) Fix panic from concurrent access to txsMap, a regression for external ABCI apps introduced in v0.31.1

## v0.31.1

*March 27th, 2019*

This release contains a major improvement for the mempool that reduce the amount of sent data by about 30%
(see some numbers below).
It also fixes a memory leak in the mempool and adds TLS support to the RPC server by providing a certificate and key in the config.

Special thanks to external contributors on this release:
@brapse, @guagualvcha, @HaoyangLiu, @needkane, @TraceBundy

### BREAKING CHANGES:

* CLI/RPC/Config

* Apps

* Go API
  - [crypto] [\#3426](https://github.com/tendermint/tendermint/pull/3426) Remove `Ripemd160` helper method (@needkane)
  - [libs/common] [\#3429](https://github.com/tendermint/tendermint/pull/3429) Remove `RepeatTimer` (also `TimerMaker` and `Ticker` interface)
  - [rpc/client] [\#3458](https://github.com/tendermint/tendermint/issues/3458) Include `NetworkClient` interface into `Client` interface
  - [types] [\#3448](https://github.com/tendermint/tendermint/issues/3448) Remove method `PB2TM.ConsensusParams`

* Blockchain Protocol

* P2P Protocol

### FEATURES:

 - [rpc] [\#3419](https://github.com/tendermint/tendermint/issues/3419) Start HTTPS server if `rpc.tls_cert_file` and `rpc.tls_key_file` are provided in the config (@guagualvcha)

### IMPROVEMENTS:

- [docs] [\#3140](https://github.com/tendermint/tendermint/issues/3140) Formalize proposer election algorithm properties
- [docs] [\#3482](https://github.com/tendermint/tendermint/issues/3482) Fix broken links (@brapse)
- [mempool] [\#2778](https://github.com/tendermint/tendermint/issues/2778) No longer send txs back to peers who sent it to you.
Also, limit to 65536 active peers.
This vastly improves the bandwidth consumption of nodes.
For instance, for a 4 node localnet, in a test sending 250byte txs for 120 sec. at 500 txs/sec (total of 15MB):
  - total bytes received from 1st node:
     - before: 42793967 (43MB)
     - after: 30003256 (30MB)
  - total bytes sent to 1st node:
     - before: 30569339 (30MB)
     - after: 19304964 (19MB)
- [p2p] [\#3475](https://github.com/tendermint/tendermint/issues/3475) Simplify `GetSelectionWithBias` for addressbook (@guagualvcha)
- [rpc/lib/client] [\#3430](https://github.com/tendermint/tendermint/issues/3430) Disable compression for HTTP client to prevent GZIP-bomb DoS attacks (@guagualvcha)

### BUG FIXES:

- [blockchain] [\#2699](https://github.com/tendermint/tendermint/issues/2699) Update the maxHeight when a peer is removed
- [mempool] [\#3478](https://github.com/tendermint/tendermint/issues/3478) Fix memory-leak related to `broadcastTxRoutine` (@HaoyangLiu)


## v0.31.0

*March 16th, 2019*

Special thanks to external contributors on this release:
@danil-lashin, @guagualvcha, @siburu, @silasdavis, @srmo, @Stumble, @svenstaro

This release is primarily about the new pubsub implementation, dubbed `pubsub 2.0`, and related changes,
like configurable limits on the number of active RPC subscriptions at a time (`max_subscription_clients`).
Pubsub 2.0 is an improved version of the older pubsub that is non-blocking and has a nicer API.
Note the improved pubsub API also resulted in some improvements to the HTTPClient interface and the API for WebSocket subscriptions.
This release also adds a configurable limit to the mempool size (`max_txs_bytes`, default 1GB)
and a configurable timeout for the `/broadcast_tx_commit` endpoint.

See the [v0.31.0
Milestone](https://github.com/tendermint/tendermint/milestone/19?closed=1) for
more details.

Friendly reminder, we have a [bug bounty
program](https://hackerone.com/tendermint).

### BREAKING CHANGES:

* CLI/RPC/Config
  - [config] [\#2920](https://github.com/tendermint/tendermint/issues/2920) Remove `consensus.blocktime_iota` parameter
  - [rpc] [\#3227](https://github.com/tendermint/tendermint/issues/3227) New PubSub design does not block on clients when publishing
    messages. Slow clients may miss messages and receive an error, terminating
    the subscription.
  - [rpc] [\#3269](https://github.com/tendermint/tendermint/issues/2826) Limit number of unique clientIDs with open subscriptions. Configurable via `rpc.max_subscription_clients`
  - [rpc] [\#3269](https://github.com/tendermint/tendermint/issues/2826) Limit number of unique queries a given client can subscribe to at once. Configurable via `rpc.max_subscriptions_per_client`.
  - [rpc] [\#3435](https://github.com/tendermint/tendermint/issues/3435) Default ReadTimeout and WriteTimeout changed to 10s. WriteTimeout can increased by setting `rpc.timeout_broadcast_tx_commit` in the config.
  - [rpc/client] [\#3269](https://github.com/tendermint/tendermint/issues/3269) Update `EventsClient` interface to reflect new pubsub/eventBus API [ADR-33](https://github.com/tendermint/tendermint/blob/develop/docs/architecture/adr-033-pubsub.md). This includes `Subscribe`, `Unsubscribe`, and `UnsubscribeAll` methods.

* Apps
  - [abci] [\#3403](https://github.com/tendermint/tendermint/issues/3403) Remove `time_iota_ms` from BlockParams. This is a
    ConsensusParam but need not be exposed to the app for now.
  - [abci] [\#2920](https://github.com/tendermint/tendermint/issues/2920) Rename `consensus_params.block_size` to `consensus_params.block` in ABCI ConsensusParams

* Go API
  - [libs/common] TrapSignal accepts logger as a first parameter and does not block anymore
    * previously it was dumping "captured ..." msg to os.Stdout
    * TrapSignal should not be responsible for blocking thread of execution
  - [libs/db] [\#3397](https://github.com/tendermint/tendermint/pull/3397) Add possibility to `Close()` `Batch` to prevent memory leak when using ClevelDB. (@Stumble)
  - [types] [\#3354](https://github.com/tendermint/tendermint/issues/3354) Remove RoundState from EventDataRoundState
  - [rpc] [\#3435](https://github.com/tendermint/tendermint/issues/3435) `StartHTTPServer` / `StartHTTPAndTLSServer` now require a Config (use `rpcserver.DefaultConfig`)

* Blockchain Protocol

* P2P Protocol

### FEATURES:
- [config] [\#3269](https://github.com/tendermint/tendermint/issues/2826) New configuration values for controlling RPC subscriptions:
    - `rpc.max_subscription_clients` sets the maximum number of unique clients
      with open subscriptions
    - `rpc.max_subscriptions_per_client`sets the maximum number of unique
      subscriptions from a given client
    - `rpc.timeout_broadcast_tx_commit` sets the time to wait for a tx to be committed during `/broadcast_tx_commit`
- [types] [\#2920](https://github.com/tendermint/tendermint/issues/2920) Add `time_iota_ms` to block's consensus parameters (not exposed to the application)
- [lite] [\#3269](https://github.com/tendermint/tendermint/issues/3269) Add `/unsubscribe_all` endpoint to unsubscribe from all events
- [mempool] [\#3079](https://github.com/tendermint/tendermint/issues/3079) Bound mempool memory usage via the `mempool.max_txs_bytes` configuration value. Set to 1GB by default. The mempool's current `txs_total_bytes` is exposed via `total_bytes` field in
  `/num_unconfirmed_txs` and `/unconfirmed_txs` RPC endpoints.

### IMPROVEMENTS:
- [all] [\#3385](https://github.com/tendermint/tendermint/issues/3385), [\#3386](https://github.com/tendermint/tendermint/issues/3386) Various linting improvements
- [crypto] [\#3371](https://github.com/tendermint/tendermint/issues/3371) Copy in secp256k1 package from go-ethereum instead of importing
  go-ethereum (@silasdavis)
- [deps] [\#3382](https://github.com/tendermint/tendermint/issues/3382) Don't pin repos without releases
- [deps] [\#3357](https://github.com/tendermint/tendermint/issues/3357), [\#3389](https://github.com/tendermint/tendermint/issues/3389), [\#3392](https://github.com/tendermint/tendermint/issues/3392) Update gogo/protobuf, golang/protobuf, levigo, golang.org/x/crypto
- [libs/common] [\#3238](https://github.com/tendermint/tendermint/issues/3238) exit with zero (0) code upon receiving SIGTERM/SIGINT
- [libs/db] [\#3378](https://github.com/tendermint/tendermint/issues/3378) CLevelDB#Stats now returns the following properties:
  - leveldb.num-files-at-level{n}
  - leveldb.stats
  - leveldb.sstables
  - leveldb.blockpool
  - leveldb.cachedblock
  - leveldb.openedtables
  - leveldb.alivesnaps
  - leveldb.aliveiters
- [privval] [\#3351](https://github.com/tendermint/tendermint/pull/3351) First part of larger refactoring that clarifies and separates concerns in the privval package.

### BUG FIXES:
- [blockchain] [\#3358](https://github.com/tendermint/tendermint/pull/3358) Fix timer leak in `BlockPool` (@guagualvcha)
- [cmd] [\#3408](https://github.com/tendermint/tendermint/issues/3408) Fix `testnet` command's panic when creating non-validator configs (using `--n` flag) (@srmo)
- [libs/db/remotedb/grpcdb] [\#3402](https://github.com/tendermint/tendermint/issues/3402) Close Iterator/ReverseIterator after use
- [libs/pubsub] [\#951](https://github.com/tendermint/tendermint/issues/951), [\#1880](https://github.com/tendermint/tendermint/issues/1880) Use non-blocking send when dispatching messages [ADR-33](https://github.com/tendermint/tendermint/blob/develop/docs/architecture/adr-033-pubsub.md)
- [lite] [\#3364](https://github.com/tendermint/tendermint/issues/3364) Fix `/validators` and `/abci_query` proxy endpoints
  (@guagualvcha)
- [p2p/conn] [\#3347](https://github.com/tendermint/tendermint/issues/3347) Reject all-zero shared secrets in the Diffie-Hellman step of secret-connection
- [p2p] [\#3369](https://github.com/tendermint/tendermint/issues/3369) Do not panic when filter times out
- [p2p] [\#3359](https://github.com/tendermint/tendermint/pull/3359) Fix reconnecting report duplicate ID error due to race condition between adding peer to peerSet and starting it (@guagualvcha)

## v0.30.2

*March 10th, 2019*

This release fixes a CLevelDB memory leak. It was happening because we were not
closing the WriteBatch object after use. See [levigo's
godoc](https://godoc.org/github.com/jmhodges/levigo#WriteBatch.Close) for the
Close method. Special thanks goes to @Stumble who both reported an issue in
[cosmos-sdk](https://github.com/cosmos/cosmos-sdk/issues/3842) and provided a
fix here.

### BREAKING CHANGES:

* Go API
  - [libs/db] [\#3842](https://github.com/cosmos/cosmos-sdk/issues/3842) Add Close() method to Batch interface (@Stumble)

### BUG FIXES:
- [libs/db] [\#3842](https://github.com/cosmos/cosmos-sdk/issues/3842) Fix CLevelDB memory leak (@Stumble)

## v0.30.1

*February 20th, 2019*

This release fixes a consensus halt and a DataCorruptionError after restart
discovered in `game_of_stakes_6`. It also fixes a security issue in the p2p
handshake by authenticating the NetAddress.ID of the peer we're dialing.

### IMPROVEMENTS:

* [config] [\#3291](https://github.com/tendermint/tendermint/issues/3291) Make
  config.ResetTestRootWithChainID() create concurrency-safe test directories.

### BUG FIXES:

* [consensus] [\#3295](https://github.com/tendermint/tendermint/issues/3295)
  Flush WAL on stop to prevent data corruption during graceful shutdown.
* [consensus] [\#3302](https://github.com/tendermint/tendermint/issues/3302)
  Fix possible halt by resetting TriggeredTimeoutPrecommit before starting next height.
* [rpc] [\#3251](https://github.com/tendermint/tendermint/issues/3251) Fix
  `/net_info#peers#remote_ip` format. New format spec:
  * dotted decimal ("192.0.2.1"), if ip is an IPv4 or IP4-mapped IPv6 address
  * IPv6 ("2001:db8::1"), if ip is a valid IPv6 address
* [cmd] [\#3314](https://github.com/tendermint/tendermint/issues/3314) Return
  an error on `show_validator` when the private validator file does not exist.
* [p2p] [\#3010](https://github.com/tendermint/tendermint/issues/3010#issuecomment-464287627)
  Authenticate a peer against its NetAddress.ID when dialing.

## v0.30.0

*February 8th, 2019*

This release fixes yet another issue with the proposer selection algorithm.
We hope it's the last one, but we won't be surprised if it's not.
We plan to one day expose the selection algorithm more directly to
the application ([\#3285](https://github.com/tendermint/tendermint/issues/3285)), and even to support randomness ([\#763](https://github.com/tendermint/tendermint/issues/763)).
For more, see issues marked
[proposer-selection](https://github.com/tendermint/tendermint/labels/proposer-selection).

This release also includes a fix to prevent Tendermint from including the same
piece of evidence in more than one block. This issue was reported by @chengwenxi in our
[bug bounty program](https://hackerone.com/tendermint).

### BREAKING CHANGES:

* Apps
  - [state] [\#3222](https://github.com/tendermint/tendermint/issues/3222)
    Duplicate updates for the same validator are forbidden. Apps must ensure
    that a given `ResponseEndBlock.ValidatorUpdates` contains only one entry per pubkey.

* Go API
  - [types] [\#3222](https://github.com/tendermint/tendermint/issues/3222)
    Remove `Add` and `Update` methods from `ValidatorSet` in favor of new
    `UpdateWithChangeSet`. This allows updates to be applied as a set, instead of
    one at a time.

* Block Protocol
  - [state] [\#3286](https://github.com/tendermint/tendermint/issues/3286) Blocks that include already committed evidence are invalid.

* P2P Protocol
  - [consensus] [\#3222](https://github.com/tendermint/tendermint/issues/3222)
    Validator updates are applied as a set, instead of one at a time, thus
    impacting the proposer priority calculation. This ensures that the proposer
    selection algorithm does not depend on the order of updates in
    `ResponseEndBlock.ValidatorUpdates`.

### IMPROVEMENTS:
- [crypto] [\#3279](https://github.com/tendermint/tendermint/issues/3279) Use `btcec.S256().N` directly instead of hard coding a copy.

### BUG FIXES:
- [state] [\#3222](https://github.com/tendermint/tendermint/issues/3222) Fix validator set updates so they are applied as a set, rather
  than one at a time. This makes the proposer selection algorithm independent of
  the order of updates in `ResponseEndBlock.ValidatorUpdates`.
- [evidence] [\#3286](https://github.com/tendermint/tendermint/issues/3286) Don't add committed evidence to evidence pool.

## v0.29.2

*February 7th, 2019*

Special thanks to external contributors on this release:
@ackratos, @rickyyangz

**Note**: This release contains security sensitive patches in the `p2p` and
`crypto` packages:
- p2p:
  - Partial fix for MITM attacks on the p2p connection. MITM conditions may
    still exist. See [\#3010](https://github.com/tendermint/tendermint/issues/3010).
- crypto:
  - Eliminate our fork of `btcd` and use the `btcd/btcec` library directly for
    native secp256k1 signing. Note we still modify the signature encoding to
    prevent malleability.
  - Support the libsecp256k1 library via CGo through the `go-ethereum/crypto/secp256k1` package.
  - Eliminate MixEntropy functions

### BREAKING CHANGES:

* Go API
  - [crypto] [\#3278](https://github.com/tendermint/tendermint/issues/3278) Remove
    MixEntropy functions
  - [types] [\#3245](https://github.com/tendermint/tendermint/issues/3245) Commit uses `type CommitSig Vote` instead of `Vote` directly.
    In preparation for removing redundant fields from the commit [\#1648](https://github.com/tendermint/tendermint/issues/1648)

### IMPROVEMENTS:
- [consensus] [\#3246](https://github.com/tendermint/tendermint/issues/3246) Better logging and notes on recovery for corrupted WAL file
- [crypto] [\#3163](https://github.com/tendermint/tendermint/issues/3163) Use ethereum's libsecp256k1 go-wrapper for signatures when cgo is available
- [crypto] [\#3162](https://github.com/tendermint/tendermint/issues/3162) Wrap btcd instead of forking it to keep up with fixes (used if cgo is not available)
- [makefile] [\#3233](https://github.com/tendermint/tendermint/issues/3233) Use golangci-lint instead of go-metalinter
- [tools] [\#3218](https://github.com/tendermint/tendermint/issues/3218) Add go-deadlock tool to help detect deadlocks
- [tools] [\#3106](https://github.com/tendermint/tendermint/issues/3106) Add tm-signer-harness test harness for remote signers
- [tests] [\#3258](https://github.com/tendermint/tendermint/issues/3258) Fixed a bunch of non-deterministic test failures

### BUG FIXES:
- [node] [\#3186](https://github.com/tendermint/tendermint/issues/3186) EventBus and indexerService should be started before first block (for replay last block on handshake) execution (@ackratos)
- [p2p] [\#3232](https://github.com/tendermint/tendermint/issues/3232) Fix infinite loop leading to addrbook deadlock for seed nodes
- [p2p] [\#3247](https://github.com/tendermint/tendermint/issues/3247) Fix panic in SeedMode when calling FlushStop and OnStop
  concurrently
- [p2p] [\#3040](https://github.com/tendermint/tendermint/issues/3040) Fix MITM on secret connection by checking low-order points
- [privval] [\#3258](https://github.com/tendermint/tendermint/issues/3258) Fix race between sign requests and ping requests in socket that was causing messages to be corrupted

## v0.29.1

*January 24, 2019*

Special thanks to external contributors on this release:
@infinytum, @gauthamzz

This release contains two important fixes: one for p2p layer where we sometimes
were not closing connections and one for consensus layer where consensus with
no empty blocks (`create_empty_blocks = false`) could halt.

Friendly reminder, we have a [bug bounty
program](https://hackerone.com/tendermint).

### IMPROVEMENTS:
- [pex] [\#3037](https://github.com/tendermint/tendermint/issues/3037) Only log "Reached max attempts to dial" once
- [rpc] [\#3159](https://github.com/tendermint/tendermint/issues/3159) Expose
  `triggered_timeout_commit` in the `/dump_consensus_state`

### BUG FIXES:
- [consensus] [\#3199](https://github.com/tendermint/tendermint/issues/3199) Fix consensus halt with no empty blocks from not resetting triggeredTimeoutCommit
- [p2p] [\#2967](https://github.com/tendermint/tendermint/issues/2967) Fix file descriptor leak

## v0.29.0

*January 21, 2019*

Special thanks to external contributors on this release:
@bradyjoestar, @kunaldhariwal, @gauthamzz, @hrharder

This release is primarily about making some breaking changes to
the Block protocol version before Cosmos launch, and to fixing more issues
in the proposer selection algorithm discovered on Cosmos testnets.

The Block protocol changes include using a standard Merkle tree format (RFC 6962),
fixing some inconsistencies between field orders in Vote and Proposal structs,
and constraining the hash of the ConsensusParams to include only a few fields.

The proposer selection algorithm saw significant progress,
including a [formal proof by @cwgoes for the base-case in Idris](https://github.com/cwgoes/tm-proposer-idris)
and a [much more detailed specification (still in progress) by
@ancazamfir](https://github.com/tendermint/tendermint/pull/3140).

Fixes to the proposer selection algorithm include normalizing the proposer
priorities to mitigate the effects of large changes to the validator set.
That said, we just discovered [another bug](https://github.com/tendermint/tendermint/issues/3181),
which will be fixed in the next breaking release.

While we are trying to stabilize the Block protocol to preserve compatibility
with old chains, there may be some final changes yet to come before Cosmos
launch as we continue to audit and test the software.

Friendly reminder, we have a [bug bounty
program](https://hackerone.com/tendermint).

### BREAKING CHANGES:

* CLI/RPC/Config

* Apps
  - [state] [\#3049](https://github.com/tendermint/tendermint/issues/3049) Total voting power of the validator set is upper bounded by
    `MaxInt64 / 8`. Apps must ensure they do not return changes to the validator
    set that cause this maximum to be exceeded.

* Go API
  - [node] [\#3082](https://github.com/tendermint/tendermint/issues/3082) MetricsProvider now requires you to pass a chain ID
  - [types] [\#2713](https://github.com/tendermint/tendermint/issues/2713) Rename `TxProof.LeafHash` to `TxProof.Leaf`
  - [crypto/merkle] [\#2713](https://github.com/tendermint/tendermint/issues/2713) `SimpleProof.Verify` takes a `leaf` instead of a
    `leafHash` and performs the hashing itself

* Blockchain Protocol
  * [crypto/merkle] [\#2713](https://github.com/tendermint/tendermint/issues/2713) Merkle trees now match the RFC 6962 specification
  * [types] [\#3078](https://github.com/tendermint/tendermint/issues/3078) Re-order Timestamp and BlockID in CanonicalVote so it's
    consistent with CanonicalProposal (BlockID comes
    first)
  * [types] [\#3165](https://github.com/tendermint/tendermint/issues/3165) Hash of ConsensusParams only includes BlockSize.MaxBytes and
    BlockSize.MaxGas

* P2P Protocol
  - [consensus] [\#3049](https://github.com/tendermint/tendermint/issues/3049) Normalize priorities to not exceed `2*TotalVotingPower` to mitigate unfair proposer selection
    heavily preferring earlier joined validators in the case of an early bonded large validator unbonding

### FEATURES:

### IMPROVEMENTS:
- [rpc] [\#3065](https://github.com/tendermint/tendermint/issues/3065) Return maxPerPage (100), not defaultPerPage (30) if `per_page` is greater than the max 100.
- [instrumentation] [\#3082](https://github.com/tendermint/tendermint/issues/3082) Add `chain_id` label for all metrics

### BUG FIXES:
- [crypto] [\#3164](https://github.com/tendermint/tendermint/issues/3164) Update `btcd` fork for rare signRFC6979 bug
- [lite] [\#3171](https://github.com/tendermint/tendermint/issues/3171) Fix verifying large validator set changes
- [log] [\#3125](https://github.com/tendermint/tendermint/issues/3125) Fix year format
- [mempool] [\#3168](https://github.com/tendermint/tendermint/issues/3168) Limit tx size to fit in the max reactor msg size
- [scripts] [\#3147](https://github.com/tendermint/tendermint/issues/3147) Fix json2wal for large block parts (@bradyjoestar)

## v0.28.1

*January 18th, 2019*

Special thanks to external contributors on this release:
@HaoyangLiu

Friendly reminder, we have a [bug bounty
program](https://hackerone.com/tendermint).

### BUG FIXES:
- [consensus] Fix consensus halt from proposing blocks with too much evidence

## v0.28.0

*January 16th, 2019*

Special thanks to external contributors on this release:
@fmauricios, @gianfelipe93, @husio, @needkane, @srmo, @yutianwu

This release is primarily about upgrades to the `privval` system -
separating the `priv_validator.json` into distinct config and data files, and
refactoring the socket validator to support reconnections.

**Note:** Please backup your existing `priv_validator.json` before using this
version.

See [UPGRADING.md](UPGRADING.md) for more details.

### BREAKING CHANGES:

* CLI/RPC/Config
  - [cli] Removed `--proxy_app=dummy` option. Use `kvstore` (`persistent_kvstore`) instead.
  - [cli] Renamed `--proxy_app=nilapp` to `--proxy_app=noop`.
  - [config] [\#2992](https://github.com/tendermint/tendermint/issues/2992) `allow_duplicate_ip` is now set to false
  - [privval] [\#1181](https://github.com/tendermint/tendermint/issues/1181) Split `priv_validator.json` into immutable (`config/priv_validator_key.json`) and mutable (`data/priv_validator_state.json`) parts (@yutianwu)
  - [privval] [\#2926](https://github.com/tendermint/tendermint/issues/2926) Split up `PubKeyMsg` into `PubKeyRequest` and `PubKeyResponse` to be consistent with other message types
  - [privval] [\#2923](https://github.com/tendermint/tendermint/issues/2923) Listen for unix socket connections instead of dialing them

* Apps

* Go API
  - [types] [\#2981](https://github.com/tendermint/tendermint/issues/2981) Remove `PrivValidator.GetAddress()`

* Blockchain Protocol

* P2P Protocol

### FEATURES:
- [rpc] [\#3052](https://github.com/tendermint/tendermint/issues/3052) Include peer's remote IP in `/net_info`

### IMPROVEMENTS:
- [consensus] [\#3086](https://github.com/tendermint/tendermint/issues/3086) Log peerID on ignored votes (@srmo)
- [docs] [\#3061](https://github.com/tendermint/tendermint/issues/3061) Added specification for signing consensus msgs at
  ./docs/spec/consensus/signing.md
- [privval] [\#2948](https://github.com/tendermint/tendermint/issues/2948) Memoize pubkey so it's only requested once on startup
- [privval] [\#2923](https://github.com/tendermint/tendermint/issues/2923) Retry RemoteSigner connections on error

### BUG FIXES:

- [build] [\#3085](https://github.com/tendermint/tendermint/issues/3085) Fix `Version` field in build scripts (@husio)
- [crypto/multisig] [\#3102](https://github.com/tendermint/tendermint/issues/3102) Fix multisig keys address length
- [crypto/encoding] [\#3101](https://github.com/tendermint/tendermint/issues/3101) Fix `PubKeyMultisigThreshold` unmarshalling into `crypto.PubKey` interface
- [p2p/conn] [\#3111](https://github.com/tendermint/tendermint/issues/3111) Make SecretConnection thread safe
- [rpc] [\#3053](https://github.com/tendermint/tendermint/issues/3053) Fix internal error in `/tx_search` when results are empty
  (@gianfelipe93)
- [types] [\#2926](https://github.com/tendermint/tendermint/issues/2926) Do not panic if retrieving the privval's public key fails

## v0.27.4

*December 21st, 2018*

### BUG FIXES:

- [mempool] [\#3036](https://github.com/tendermint/tendermint/issues/3036) Fix
  LRU cache by popping the least recently used item when the cache is full,
  not the most recently used one!

## v0.27.3

*December 16th, 2018*

### BREAKING CHANGES:

* Go API
  - [dep] [\#3027](https://github.com/tendermint/tendermint/issues/3027) Revert to mainline Go crypto library, eliminating the modified
    `bcrypt.GenerateFromPassword`

## v0.27.2

*December 16th, 2018*

### IMPROVEMENTS:

- [node] [\#3025](https://github.com/tendermint/tendermint/issues/3025) Validate NodeInfo addresses on startup.

### BUG FIXES:

- [p2p] [\#3025](https://github.com/tendermint/tendermint/pull/3025) Revert to using defers in addrbook.  Fixes deadlocks in pex and consensus upon invalid ExternalAddr/ListenAddr configuration.

## v0.27.1

*December 15th, 2018*

Special thanks to external contributors on this release:
@danil-lashin, @hleb-albau, @james-ray, @leo-xinwang

### FEATURES:
- [rpc] [\#2964](https://github.com/tendermint/tendermint/issues/2964) Add `UnconfirmedTxs(limit)` and `NumUnconfirmedTxs()` methods to HTTP/Local clients (@danil-lashin)
- [docs] [\#3004](https://github.com/tendermint/tendermint/issues/3004) Enable full-text search on docs pages

### IMPROVEMENTS:
- [consensus] [\#2971](https://github.com/tendermint/tendermint/issues/2971) Return error if ValidatorSet is empty after InitChain
  (@leo-xinwang)
- [ci/cd] [\#3005](https://github.com/tendermint/tendermint/issues/3005) Updated CircleCI job to trigger website build when docs are updated
- [docs] Various updates

### BUG FIXES:
- [cmd] [\#2983](https://github.com/tendermint/tendermint/issues/2983) `testnet` command always sets `addr_book_strict = false`
- [config] [\#2980](https://github.com/tendermint/tendermint/issues/2980) Fix CORS options formatting
- [kv indexer] [\#2912](https://github.com/tendermint/tendermint/issues/2912) Don't ignore key when executing CONTAINS
- [mempool] [\#2961](https://github.com/tendermint/tendermint/issues/2961) Call `notifyTxsAvailable` if there're txs left after committing a block, but recheck=false
- [mempool] [\#2994](https://github.com/tendermint/tendermint/issues/2994) Reject txs with negative GasWanted
- [p2p] [\#2990](https://github.com/tendermint/tendermint/issues/2990) Fix a bug where seeds don't disconnect from a peer after 3h
- [consensus] [\#3006](https://github.com/tendermint/tendermint/issues/3006) Save state after InitChain only when stateHeight is also 0 (@james-ray)

## v0.27.0

*December 5th, 2018*

Special thanks to external contributors on this release:
@danil-lashin, @srmo

Special thanks to @dlguddus for discovering a [major
issue](https://github.com/tendermint/tendermint/issues/2718#issuecomment-440888677)
in the proposer selection algorithm.

Friendly reminder, we have a [bug bounty
program](https://hackerone.com/tendermint).

This release is primarily about fixes to the proposer selection algorithm
in preparation for the [Cosmos Game of
Stakes](https://blog.cosmos.network/the-game-of-stakes-is-open-for-registration-83a404746ee6).
It also makes use of the `ConsensusParams.Validator.PubKeyTypes` to restrict the
key types that can be used by validators, and removes the `Heartbeat` consensus
message.

### BREAKING CHANGES:

* CLI/RPC/Config
  - [rpc] [\#2932](https://github.com/tendermint/tendermint/issues/2932) Rename `accum` to `proposer_priority`

* Go API
  - [db] [\#2913](https://github.com/tendermint/tendermint/pull/2913)
    ReverseIterator API change: start < end, and end is exclusive.
  - [types] [\#2932](https://github.com/tendermint/tendermint/issues/2932) Rename `Validator.Accum` to `Validator.ProposerPriority`

* Blockchain Protocol
  - [state] [\#2714](https://github.com/tendermint/tendermint/issues/2714) Validators can now only use pubkeys allowed within
    ConsensusParams.Validator.PubKeyTypes

* P2P Protocol
  - [consensus] [\#2871](https://github.com/tendermint/tendermint/issues/2871)
    Remove *ProposalHeartbeat* message as it serves no real purpose (@srmo)
  - [state] Fixes for proposer selection:
    - [\#2785](https://github.com/tendermint/tendermint/issues/2785) Accum for new validators is `-1.125*totalVotingPower` instead of 0
    - [\#2941](https://github.com/tendermint/tendermint/issues/2941) val.Accum is preserved during ValidatorSet.Update to avoid being
      reset to 0

### IMPROVEMENTS:

- [state] [\#2929](https://github.com/tendermint/tendermint/issues/2929) Minor refactor of updateState logic (@danil-lashin)
- [node] [\#2959](https://github.com/tendermint/tendermint/issues/2959) Allow node to start even if software's BlockProtocol is
  different from state's BlockProtocol
- [pex] [\#2959](https://github.com/tendermint/tendermint/issues/2959) Pex reactor logger uses `module=pex`

### BUG FIXES:

- [p2p] [\#2968](https://github.com/tendermint/tendermint/issues/2968) Panic on transport error rather than continuing to run but not
  accept new connections
- [p2p] [\#2969](https://github.com/tendermint/tendermint/issues/2969) Fix mismatch in peer count between `/net_info` and the prometheus
  metrics
- [rpc] [\#2408](https://github.com/tendermint/tendermint/issues/2408) `/broadcast_tx_commit`: Fix "interface conversion: interface {} in nil, not EventDataTx" panic (could happen if somebody sent a tx using `/broadcast_tx_commit` while Tendermint was being stopped)
- [state] [\#2785](https://github.com/tendermint/tendermint/issues/2785) Fix accum for new validators to be `-1.125*totalVotingPower`
  instead of 0, forcing them to wait before becoming the proposer. Also:
    - do not batch clip
    - keep accums averaged near 0
- [txindex/kv] [\#2925](https://github.com/tendermint/tendermint/issues/2925) Don't return false positives when range searching for a prefix of a tag value
- [types] [\#2938](https://github.com/tendermint/tendermint/issues/2938) Fix regression in v0.26.4 where we panic on empty
  genDoc.Validators
- [types] [\#2941](https://github.com/tendermint/tendermint/issues/2941) Preserve val.Accum during ValidatorSet.Update to avoid it being
  reset to 0 every time a validator is updated

## v0.26.4

*November 27th, 2018*

Special thanks to external contributors on this release:
@ackratos, @goolAdapter, @james-ray, @joe-bowman, @kostko,
@nagarajmanjunath, @tomtau

Friendly reminder, we have a [bug bounty
program](https://hackerone.com/tendermint).

### FEATURES:

- [rpc] [\#2747](https://github.com/tendermint/tendermint/issues/2747) Enable subscription to tags emitted from `BeginBlock`/`EndBlock` (@kostko)
- [types] [\#2747](https://github.com/tendermint/tendermint/issues/2747) Add `ResultBeginBlock` and `ResultEndBlock` fields to `EventDataNewBlock`
    and `EventDataNewBlockHeader` to support subscriptions (@kostko)
- [types] [\#2918](https://github.com/tendermint/tendermint/issues/2918) Add Marshal, MarshalTo, Unmarshal methods to various structs
  to support Protobuf compatibility (@nagarajmanjunath)

### IMPROVEMENTS:

- [config] [\#2877](https://github.com/tendermint/tendermint/issues/2877) Add `blocktime_iota` to the config.toml (@ackratos)
    - NOTE: this should be a ConsensusParam, not part of the config, and will be
      removed from the config at a later date
      ([\#2920](https://github.com/tendermint/tendermint/issues/2920).
- [mempool] [\#2882](https://github.com/tendermint/tendermint/issues/2882) Add txs from Update to cache
- [mempool] [\#2891](https://github.com/tendermint/tendermint/issues/2891) Remove local int64 counter from being stored in every tx
- [node] [\#2866](https://github.com/tendermint/tendermint/issues/2866) Add ability to instantiate IPCVal (@joe-bowman)

### BUG FIXES:

- [blockchain] [\#2731](https://github.com/tendermint/tendermint/issues/2731) Retry both blocks if either is bad to avoid getting stuck during fast sync (@goolAdapter)
- [consensus] [\#2893](https://github.com/tendermint/tendermint/issues/2893) Use genDoc.Validators instead of state.NextValidators on replay when appHeight==0 (@james-ray)
- [log] [\#2868](https://github.com/tendermint/tendermint/issues/2868) Fix `module=main` setting overriding all others
    - NOTE: this changes the default logging behaviour to be much less verbose.
      Set `log_level="info"` to restore the previous behaviour.
- [rpc] [\#2808](https://github.com/tendermint/tendermint/issues/2808) Fix `accum` field in `/validators` by calling `IncrementAccum` if necessary
- [rpc] [\#2811](https://github.com/tendermint/tendermint/issues/2811) Allow integer IDs in JSON-RPC requests (@tomtau)
- [txindex/kv] [\#2759](https://github.com/tendermint/tendermint/issues/2759) Fix tx.height range queries
- [txindex/kv] [\#2775](https://github.com/tendermint/tendermint/issues/2775) Order tx results by index if height is the same
- [txindex/kv] [\#2908](https://github.com/tendermint/tendermint/issues/2908) Don't return false positives when searching for a prefix of a tag value

## v0.26.3

*November 17th, 2018*

Special thanks to external contributors on this release:
@danil-lashin, @kevlubkcm, @krhubert, @srmo

Friendly reminder, we have a [bug bounty
program](https://hackerone.com/tendermint).

### BREAKING CHANGES:

* Go API
  - [rpc] [\#2791](https://github.com/tendermint/tendermint/issues/2791) Functions that start HTTP servers are now blocking:
    - Impacts `StartHTTPServer`, `StartHTTPAndTLSServer`, and `StartGRPCServer`
    - These functions now take a `net.Listener` instead of an address
  - [rpc] [\#2767](https://github.com/tendermint/tendermint/issues/2767) Subscribing to events
  `NewRound` and `CompleteProposal` return new types `EventDataNewRound` and
  `EventDataCompleteProposal`, respectively, instead of the generic `EventDataRoundState`. (@kevlubkcm)

### FEATURES:

- [log] [\#2843](https://github.com/tendermint/tendermint/issues/2843) New `log_format` config option, which can be set to 'plain' for colored
  text or 'json' for JSON output
- [types] [\#2767](https://github.com/tendermint/tendermint/issues/2767) New event types EventDataNewRound (with ProposerInfo) and EventDataCompleteProposal (with BlockID). (@kevlubkcm)

### IMPROVEMENTS:

- [dep] [\#2844](https://github.com/tendermint/tendermint/issues/2844) Dependencies are no longer pinned to an exact version in the
  Gopkg.toml:
  - Serialization libs are allowed to vary by patch release
  - Other libs are allowed to vary by minor release
- [p2p] [\#2857](https://github.com/tendermint/tendermint/issues/2857) "Send failed" is logged at debug level instead of error.
- [rpc] [\#2780](https://github.com/tendermint/tendermint/issues/2780) Add read and write timeouts to HTTP servers
- [state] [\#2848](https://github.com/tendermint/tendermint/issues/2848) Make "Update to validators" msg value pretty (@danil-lashin)

### BUG FIXES:
- [consensus] [\#2819](https://github.com/tendermint/tendermint/issues/2819) Don't send proposalHearbeat if not a validator
- [docs] [\#2859](https://github.com/tendermint/tendermint/issues/2859) Fix ConsensusParams details in spec
- [libs/autofile] [\#2760](https://github.com/tendermint/tendermint/issues/2760) Comment out autofile permissions check - should fix
  running Tendermint on Windows
- [p2p] [\#2869](https://github.com/tendermint/tendermint/issues/2869) Set connection config properly instead of always using default
- [p2p/pex] [\#2802](https://github.com/tendermint/tendermint/issues/2802) Seed mode fixes:
  - Only disconnect from inbound peers
  - Use FlushStop instead of Sleep to ensure all messages are sent before
    disconnecting

## v0.26.2

*November 15th, 2018*

Special thanks to external contributors on this release: @hleb-albau, @zhuzeyu

Friendly reminder, we have a [bug bounty program](https://hackerone.com/tendermint).

### FEATURES:

- [rpc] [\#2582](https://github.com/tendermint/tendermint/issues/2582) Enable CORS on RPC API (@hleb-albau)

### BUG FIXES:

- [abci] [\#2748](https://github.com/tendermint/tendermint/issues/2748) Unlock mutex in localClient so even when app panics (e.g. during CheckTx), consensus continue working
- [abci] [\#2748](https://github.com/tendermint/tendermint/issues/2748) Fix DATA RACE in localClient
- [amino] [\#2822](https://github.com/tendermint/tendermint/issues/2822) Update to v0.14.1 to support compiling on 32-bit platforms
- [rpc] [\#2748](https://github.com/tendermint/tendermint/issues/2748) Drain channel before calling Unsubscribe(All) in `/broadcast_tx_commit`

## v0.26.1

*November 11, 2018*

Special thanks to external contributors on this release: @katakonst

Friendly reminder, we have a [bug bounty program](https://hackerone.com/tendermint).

### IMPROVEMENTS:

- [consensus] [\#2704](https://github.com/tendermint/tendermint/issues/2704) Simplify valid POL round logic
- [docs] [\#2749](https://github.com/tendermint/tendermint/issues/2749) Deduplicate some ABCI docs
- [mempool] More detailed log messages
    - [\#2724](https://github.com/tendermint/tendermint/issues/2724)
    - [\#2762](https://github.com/tendermint/tendermint/issues/2762)

### BUG FIXES:

- [autofile] [\#2703](https://github.com/tendermint/tendermint/issues/2703) Do not panic when checking Head size
- [crypto/merkle] [\#2756](https://github.com/tendermint/tendermint/issues/2756) Fix crypto/merkle ProofOperators.Verify to check bounds on keypath parts.
- [mempool] fix a bug where we create a WAL despite `wal_dir` being empty
- [p2p] [\#2771](https://github.com/tendermint/tendermint/issues/2771) Fix `peer-id` label name to `peer_id` in prometheus metrics
- [p2p] [\#2797](https://github.com/tendermint/tendermint/pull/2797) Fix IDs in peer NodeInfo and require them for addresses
  in AddressBook
- [p2p] [\#2797](https://github.com/tendermint/tendermint/pull/2797) Do not close conn immediately after sending pex addrs in seed mode. Partial fix for [\#2092](https://github.com/tendermint/tendermint/issues/2092).

## v0.26.0

*November 2, 2018*

Special thanks to external contributors on this release:
@bradyjoestar, @connorwstein, @goolAdapter, @HaoyangLiu,
@james-ray, @overbool, @phymbert, @Slamper, @Uzair1995, @yutianwu.

Special thanks to @Slamper for a series of bug reports in our [bug bounty
program](https://hackerone.com/tendermint) which are fixed in this release.

This release is primarily about adding Version fields to various data structures,
optimizing consensus messages for signing and verification in
restricted environments (like HSMs and the Ethereum Virtual Machine), and
aligning the consensus code with the [specification](https://arxiv.org/abs/1807.04938).
It also includes our first take at a generalized merkle proof system, and
changes the length of hashes used for hashing data structures from 20 to 32
bytes.

See the [UPGRADING.md](UPGRADING.md#v0.26.0) for details on upgrading to the new
version.

Please note that we are still making breaking changes to the protocols.
While the new Version fields should help us to keep the software backwards compatible
even while upgrading the protocols, we cannot guarantee that new releases will
be compatible with old chains just yet. We expect there will be another breaking
release or two before the Cosmos Hub launch, but we will otherwise be paying
increasing attention to backwards compatibility. Thanks for bearing with us!

### BREAKING CHANGES:

* CLI/RPC/Config
  * [config] [\#2232](https://github.com/tendermint/tendermint/issues/2232) Timeouts are now strings like "3s" and "100ms", not ints
  * [config] [\#2505](https://github.com/tendermint/tendermint/issues/2505) Remove Mempool.RecheckEmpty (it was effectively useless anyways)
  * [config] [\#2490](https://github.com/tendermint/tendermint/issues/2490) `mempool.wal` is disabled by default
  * [privval] [\#2459](https://github.com/tendermint/tendermint/issues/2459) Split `SocketPVMsg`s implementations into Request and Response, where the Response may contain a error message (returned by the remote signer)
  * [state] [\#2644](https://github.com/tendermint/tendermint/issues/2644) Add Version field to State, breaking the format of State as
    encoded on disk.
  * [rpc] [\#2298](https://github.com/tendermint/tendermint/issues/2298) `/abci_query` takes `prove` argument instead of `trusted` and switches the default
    behaviour to `prove=false`
  * [rpc] [\#2654](https://github.com/tendermint/tendermint/issues/2654) Remove all `node_info.other.*_version` fields in `/status` and
    `/net_info`
  * [rpc] [\#2636](https://github.com/tendermint/tendermint/issues/2636) Remove
    `_params` suffix from fields in `consensus_params`.

* Apps
  * [abci] [\#2298](https://github.com/tendermint/tendermint/issues/2298) ResponseQuery.Proof is now a structured merkle.Proof, not just
    arbitrary bytes
  * [abci] [\#2644](https://github.com/tendermint/tendermint/issues/2644) Add Version to Header and shift all fields by one
  * [abci] [\#2662](https://github.com/tendermint/tendermint/issues/2662) Bump the field numbers for some `ResponseInfo` fields to make room for
      `AppVersion`
  * [abci] [\#2636](https://github.com/tendermint/tendermint/issues/2636) Updates to ConsensusParams
    * Remove `Params` suffix from field names
    * Add `Params` suffix to message types
    * Add new field and type, `Validator ValidatorParams`, to control what types of validator keys are allowed.

* Go API
  * [config] [\#2232](https://github.com/tendermint/tendermint/issues/2232) Timeouts are time.Duration, not ints
  * [crypto/merkle & lite] [\#2298](https://github.com/tendermint/tendermint/issues/2298) Various changes to accomodate General Merkle trees
  * [crypto/merkle] [\#2595](https://github.com/tendermint/tendermint/issues/2595) Remove all Hasher objects in favor of byte slices
  * [crypto/merkle] [\#2635](https://github.com/tendermint/tendermint/issues/2635) merkle.SimpleHashFromTwoHashes is no longer exported
  * [node] [\#2479](https://github.com/tendermint/tendermint/issues/2479) Remove node.RunForever
  * [rpc/client] [\#2298](https://github.com/tendermint/tendermint/issues/2298) `ABCIQueryOptions.Trusted` -> `ABCIQueryOptions.Prove`
  * [types] [\#2298](https://github.com/tendermint/tendermint/issues/2298) Remove `Index` and `Total` fields from `TxProof`.
  * [types] [\#2598](https://github.com/tendermint/tendermint/issues/2598)
    `VoteTypeXxx` are now of type `SignedMsgType byte` and named `XxxType`, eg.
    `PrevoteType`, `PrecommitType`.
  * [types] [\#2636](https://github.com/tendermint/tendermint/issues/2636) Rename fields in ConsensusParams to remove `Params` suffixes
  * [types] [\#2735](https://github.com/tendermint/tendermint/issues/2735) Simplify Proposal message to align with spec

* Blockchain Protocol
  * [crypto/tmhash] [\#2732](https://github.com/tendermint/tendermint/issues/2732) TMHASH is now full 32-byte SHA256
    * All hashes in the block header and Merkle trees are now 32-bytes
    * PubKey Addresses are still only 20-bytes
  * [state] [\#2587](https://github.com/tendermint/tendermint/issues/2587) Require block.Time of the fist block to be genesis time
  * [state] [\#2644](https://github.com/tendermint/tendermint/issues/2644) Require block.Version to match state.Version
  * [types] Update SignBytes for `Vote`/`Proposal`/`Heartbeat`:
    * [\#2459](https://github.com/tendermint/tendermint/issues/2459) Use amino encoding instead of JSON in `SignBytes`.
    * [\#2598](https://github.com/tendermint/tendermint/issues/2598) Reorder fields and use fixed sized encoding.
    * [\#2598](https://github.com/tendermint/tendermint/issues/2598) Change `Type` field from `string` to `byte` and use new
      `SignedMsgType` to enumerate.
  * [types] [\#2730](https://github.com/tendermint/tendermint/issues/2730) Use
    same order for fields in `Vote` as in the SignBytes
  * [types] [\#2732](https://github.com/tendermint/tendermint/issues/2732) Remove the address field from the validator hash
  * [types] [\#2644](https://github.com/tendermint/tendermint/issues/2644) Add Version struct to Header
  * [types] [\#2609](https://github.com/tendermint/tendermint/issues/2609) ConsensusParams.Hash() is the hash of the amino encoded
    struct instead of the Merkle tree of the fields
  * [types] [\#2670](https://github.com/tendermint/tendermint/issues/2670) Header.Hash() builds Merkle tree out of fields in the same
    order they appear in the header, instead of sorting by field name
  * [types] [\#2682](https://github.com/tendermint/tendermint/issues/2682) Use proto3 `varint` encoding for ints that are usually unsigned (instead of zigzag encoding).
  * [types] [\#2636](https://github.com/tendermint/tendermint/issues/2636) Add Validator field to ConsensusParams
      (Used to control which pubkey types validators can use, by abci type).

* P2P Protocol
  * [consensus] [\#2652](https://github.com/tendermint/tendermint/issues/2652)
    Replace `CommitStepMessage` with `NewValidBlockMessage`
  * [consensus] [\#2735](https://github.com/tendermint/tendermint/issues/2735) Simplify `Proposal` message to align with spec
  * [consensus] [\#2730](https://github.com/tendermint/tendermint/issues/2730)
    Add `Type` field to `Proposal` and use same order of fields as in the
    SignBytes for both `Proposal` and `Vote`
  * [p2p] [\#2654](https://github.com/tendermint/tendermint/issues/2654) Add `ProtocolVersion` struct with protocol versions to top of
    DefaultNodeInfo and require `ProtocolVersion.Block` to match during peer handshake


### FEATURES:
- [abci] [\#2557](https://github.com/tendermint/tendermint/issues/2557) Add `Codespace` field to `Response{CheckTx, DeliverTx, Query}`
- [abci] [\#2662](https://github.com/tendermint/tendermint/issues/2662) Add `BlockVersion` and `P2PVersion` to `RequestInfo`
- [crypto/merkle] [\#2298](https://github.com/tendermint/tendermint/issues/2298) General Merkle Proof scheme for chaining various types of Merkle trees together
- [docs/architecture] [\#1181](https://github.com/tendermint/tendermint/issues/1181) S
plit immutable and mutable parts of priv_validator.json

### IMPROVEMENTS:
- Additional Metrics
    - [consensus] [\#2169](https://github.com/cosmos/cosmos-sdk/issues/2169)
    - [p2p] [\#2169](https://github.com/cosmos/cosmos-sdk/issues/2169)
- [config] [\#2232](https://github.com/tendermint/tendermint/issues/2232) Added ValidateBasic method, which performs basic checks
- [crypto/ed25519] [\#2558](https://github.com/tendermint/tendermint/issues/2558) Switch to use latest `golang.org/x/crypto` through our fork at
  github.com/tendermint/crypto
- [libs/log] [\#2707](https://github.com/tendermint/tendermint/issues/2707) Add year to log format (@yutianwu)
- [tools] [\#2238](https://github.com/tendermint/tendermint/issues/2238) Binary dependencies are now locked to a specific git commit

### BUG FIXES:
- [\#2711](https://github.com/tendermint/tendermint/issues/2711) Validate all incoming reactor messages. Fixes various bugs due to negative ints.
- [autofile] [\#2428](https://github.com/tendermint/tendermint/issues/2428) Group.RotateFile need call Flush() before rename (@goolAdapter)
- [common] [\#2533](https://github.com/tendermint/tendermint/issues/2533) Fixed a bug in the `BitArray.Or` method
- [common] [\#2506](https://github.com/tendermint/tendermint/issues/2506) Fixed a bug in the `BitArray.Sub` method (@james-ray)
- [common] [\#2534](https://github.com/tendermint/tendermint/issues/2534) Fix `BitArray.PickRandom` to choose uniformly from true bits
- [consensus] [\#1690](https://github.com/tendermint/tendermint/issues/1690) Wait for
  timeoutPrecommit before starting next round
- [consensus] [\#1745](https://github.com/tendermint/tendermint/issues/1745) Wait for
  Proposal or timeoutProposal before entering prevote
- [consensus] [\#2642](https://github.com/tendermint/tendermint/issues/2642) Only propose ValidBlock, not LockedBlock
- [consensus] [\#2642](https://github.com/tendermint/tendermint/issues/2642) Initialized ValidRound and LockedRound to -1
- [consensus] [\#1637](https://github.com/tendermint/tendermint/issues/1637) Limit the amount of evidence that can be included in a
  block
- [consensus] [\#2652](https://github.com/tendermint/tendermint/issues/2652) Ensure valid block property with faulty proposer
- [evidence] [\#2515](https://github.com/tendermint/tendermint/issues/2515) Fix db iter leak (@goolAdapter)
- [libs/event] [\#2518](https://github.com/tendermint/tendermint/issues/2518) Fix event concurrency flaw (@goolAdapter)
- [node] [\#2434](https://github.com/tendermint/tendermint/issues/2434) Make node respond to signal interrupts while sleeping for genesis time
- [state] [\#2616](https://github.com/tendermint/tendermint/issues/2616) Pass nil to NewValidatorSet() when genesis file's Validators field is nil
- [p2p] [\#2555](https://github.com/tendermint/tendermint/issues/2555) Fix p2p switch FlushThrottle value (@goolAdapter)
- [p2p] [\#2668](https://github.com/tendermint/tendermint/issues/2668) Reconnect to originally dialed address (not self-reported address) for persistent peers

## v0.25.0

*September 22, 2018*

Special thanks to external contributors on this release:
@scriptionist, @bradyjoestar, @WALL-E

This release is mostly about the ConsensusParams - removing fields and enforcing MaxGas.
It also addresses some issues found via security audit, removes various unused
functions from `libs/common`, and implements
[ADR-012](https://github.com/tendermint/tendermint/blob/develop/docs/architecture/adr-012-peer-transport.md).

Friendly reminder, we have a [bug bounty program](https://hackerone.com/tendermint).

BREAKING CHANGES:

* CLI/RPC/Config
  * [rpc] [\#2391](https://github.com/tendermint/tendermint/issues/2391) /status `result.node_info.other` became a map
  * [types] [\#2364](https://github.com/tendermint/tendermint/issues/2364) Remove `TxSize` and `BlockGossip` from `ConsensusParams`
    * Maximum tx size is now set implicitly via the `BlockSize.MaxBytes`
    * The size of block parts in the consensus is now fixed to 64kB

* Apps
  * [mempool] [\#2360](https://github.com/tendermint/tendermint/issues/2360) Mempool tracks the `ResponseCheckTx.GasWanted` and
    `ConsensusParams.BlockSize.MaxGas` and enforces:
    - `GasWanted <= MaxGas` for every tx
    - `(sum of GasWanted in block) <= MaxGas` for block proposal

* Go API
  * [libs/common] [\#2431](https://github.com/tendermint/tendermint/issues/2431) Remove Word256 due to lack of use
  * [libs/common] [\#2452](https://github.com/tendermint/tendermint/issues/2452) Remove the following functions due to lack of use:
    * byteslice.go: cmn.IsZeros, cmn.RightPadBytes, cmn.LeftPadBytes, cmn.PrefixEndBytes
    * strings.go: cmn.IsHex, cmn.StripHex
    * int.go: Uint64Slice, all put/get int64 methods

FEATURES:
- [rpc] [\#2415](https://github.com/tendermint/tendermint/issues/2415) New `/consensus_params?height=X` endpoint to query the consensus
  params at any height (@scriptonist)
- [types] [\#1714](https://github.com/tendermint/tendermint/issues/1714) Add Address to GenesisValidator
- [metrics] [\#2337](https://github.com/tendermint/tendermint/issues/2337) `consensus.block_interval_metrics` is now gauge, not histogram (you will be able to see spikes, if any)
- [libs] [\#2286](https://github.com/tendermint/tendermint/issues/2286) Panic if `autofile` or `db/fsdb` permissions change from 0600.

IMPROVEMENTS:
- [libs/db] [\#2371](https://github.com/tendermint/tendermint/issues/2371) Output error instead of panic when the given `db_backend` is not initialised (@bradyjoestar)
- [mempool] [\#2399](https://github.com/tendermint/tendermint/issues/2399) Make mempool cache a proper LRU (@bradyjoestar)
- [p2p] [\#2126](https://github.com/tendermint/tendermint/issues/2126) Introduce PeerTransport interface to improve isolation of concerns
- [libs/common] [\#2326](https://github.com/tendermint/tendermint/issues/2326) Service returns ErrNotStarted

BUG FIXES:
- [node] [\#2294](https://github.com/tendermint/tendermint/issues/2294) Delay starting node until Genesis time
- [consensus] [\#2048](https://github.com/tendermint/tendermint/issues/2048) Correct peer statistics for marking peer as good
- [rpc] [\#2460](https://github.com/tendermint/tendermint/issues/2460) StartHTTPAndTLSServer() now passes StartTLS() errors back to the caller rather than hanging forever.
- [p2p] [\#2047](https://github.com/tendermint/tendermint/issues/2047) Accept new connections asynchronously
- [tm-bench] [\#2410](https://github.com/tendermint/tendermint/issues/2410) Enforce minimum transaction size (@WALL-E)

## 0.24.0

*September 6th, 2018*

Special thanks to external contributors with PRs included in this release: ackratos, james-ray, bradyjoestar,
peerlink, Ahmah2009, bluele, b00f.

This release includes breaking upgrades in the block header,
including the long awaited changes for delaying validator set updates by one
block to better support light clients.
It also fixes enforcement on the maximum size of blocks, and includes a BFT
timestamp in each block that can be safely used by applications.
There are also some minor breaking changes to the rpc, config, and ABCI.

See the [UPGRADING.md](UPGRADING.md#v0.24.0) for details on upgrading to the new
version.

From here on, breaking changes will be broken down to better reflect how users
are affected by a change.

A few more breaking changes are in the works - each will come with a clear
Architecture Decision Record (ADR) explaining the change. You can review ADRs
[here](https://github.com/tendermint/tendermint/tree/develop/docs/architecture)
or in the [open Pull Requests](https://github.com/tendermint/tendermint/pulls).
You can also check in on the [issues marked as
breaking](https://github.com/tendermint/tendermint/issues?q=is%3Aopen+is%3Aissue+label%3Abreaking).

BREAKING CHANGES:

* CLI/RPC/Config
  - [config] [\#2169](https://github.com/tendermint/tendermint/issues/2169) Replace MaxNumPeers with MaxNumInboundPeers and MaxNumOutboundPeers
  - [config] [\#2300](https://github.com/tendermint/tendermint/issues/2300) Reduce default mempool size from 100k to 5k, until ABCI rechecking is implemented.
  - [rpc] [\#1815](https://github.com/tendermint/tendermint/issues/1815) `/commit` returns a `signed_header` field instead of everything being top-level

* Apps
  - [abci] Added address of the original proposer of the block to Header
  - [abci] Change ABCI Header to match Tendermint exactly
  - [abci] [\#2159](https://github.com/tendermint/tendermint/issues/2159) Update use of `Validator` (see
    [ADR-018](https://github.com/tendermint/tendermint/blob/develop/docs/architecture/adr-018-ABCI-Validators.md)):
    - Remove PubKey from `Validator` (so it's just Address and Power)
    - Introduce `ValidatorUpdate` (with just PubKey and Power)
    - InitChain and EndBlock use ValidatorUpdate
    - Update field names and types in BeginBlock
  - [state] [\#1815](https://github.com/tendermint/tendermint/issues/1815) Validator set changes are now delayed by one block
    - updates returned in ResponseEndBlock for block H will be included in RequestBeginBlock for block H+2

* Go API
  - [lite] [\#1815](https://github.com/tendermint/tendermint/issues/1815) Complete refactor of the package
  - [node] [\#2212](https://github.com/tendermint/tendermint/issues/2212) NewNode now accepts a `*p2p.NodeKey` (@bradyjoestar)
  - [libs/common] [\#2199](https://github.com/tendermint/tendermint/issues/2199) Remove Fmt, in favor of fmt.Sprintf
  - [libs/common] SplitAndTrim was deleted
  - [libs/common] [\#2274](https://github.com/tendermint/tendermint/issues/2274) Remove unused Math functions like MaxInt, MaxInt64,
    MinInt, MinInt64 (@Ahmah2009)
  - [libs/clist] Panics if list extends beyond MaxLength
  - [crypto] [\#2205](https://github.com/tendermint/tendermint/issues/2205) Rename AminoRoute variables to no longer be prefixed by signature type.

* Blockchain Protocol
  - [state] [\#1815](https://github.com/tendermint/tendermint/issues/1815) Validator set changes are now delayed by one block (!)
    - Add NextValidatorSet to State, changes on-disk representation of state
  - [state] [\#2184](https://github.com/tendermint/tendermint/issues/2184) Enforce ConsensusParams.BlockSize.MaxBytes (See
    [ADR-020](https://github.com/tendermint/tendermint/blob/develop/docs/architecture/adr-020-block-size.md)).
    - Remove ConsensusParams.BlockSize.MaxTxs
    - Introduce maximum sizes for all components of a block, including ChainID
  - [types] Updates to the block Header:
    - [\#1815](https://github.com/tendermint/tendermint/issues/1815) NextValidatorsHash - hash of the validator set for the next block,
      so the current validators actually sign over the hash for the new
      validators
    - [\#2106](https://github.com/tendermint/tendermint/issues/2106) ProposerAddress - address of the block's original proposer
  - [consensus] [\#2203](https://github.com/tendermint/tendermint/issues/2203) Implement BFT time
    - Timestamp in block must be monotonic and equal the median of timestamps in block's LastCommit
  - [crypto] [\#2239](https://github.com/tendermint/tendermint/issues/2239) Secp256k1 signature changes (See
    [ADR-014](https://github.com/tendermint/tendermint/blob/develop/docs/architecture/adr-014-secp-malleability.md)):
    - format changed from DER to `r || s`, both little endian encoded as 32 bytes.
    - malleability removed by requiring `s` to be in canonical form.

* P2P Protocol
  - [p2p] [\#2263](https://github.com/tendermint/tendermint/issues/2263) Update secret connection to use a little endian encoded nonce
  - [blockchain] [\#2213](https://github.com/tendermint/tendermint/issues/2213) Fix Amino routes for blockchain reactor messages
    (@peerlink)


FEATURES:
- [types] [\#2015](https://github.com/tendermint/tendermint/issues/2015) Allow genesis file to have 0 validators (@b00f)
  - Initial validator set can be determined by the app in ResponseInitChain
- [rpc] [\#2161](https://github.com/tendermint/tendermint/issues/2161) New event `ValidatorSetUpdates` for when the validator set changes
- [crypto/multisig] [\#2164](https://github.com/tendermint/tendermint/issues/2164) Introduce multisig pubkey and signature format
- [libs/db] [\#2293](https://github.com/tendermint/tendermint/issues/2293) Allow passing options through when creating instances of leveldb dbs

IMPROVEMENTS:
- [docs] Lint documentation with `write-good` and `stop-words`.
- [docs] [\#2249](https://github.com/tendermint/tendermint/issues/2249) Refactor, deduplicate, and improve the ABCI docs and spec (with thanks to @ttmc).
- [scripts] [\#2196](https://github.com/tendermint/tendermint/issues/2196) Added json2wal tool, which is supposed to help our users restore (@bradyjoestar)
  corrupted WAL files and compose test WAL files (@bradyjoestar)
- [mempool] [\#2234](https://github.com/tendermint/tendermint/issues/2234) Now stores txs by hash inside of the cache, to mitigate memory leakage
- [mempool] [\#2166](https://github.com/tendermint/tendermint/issues/2166) Set explicit capacity for map when updating txs (@bluele)

BUG FIXES:
- [config] [\#2284](https://github.com/tendermint/tendermint/issues/2284) Replace `db_path` with `db_dir` from automatically generated configuration files.
- [mempool] [\#2188](https://github.com/tendermint/tendermint/issues/2188) Fix OOM issue from cache map and list getting out of sync
- [state] [\#2051](https://github.com/tendermint/tendermint/issues/2051) KV store index supports searching by `tx.height` (@ackratos)
- [rpc] [\#2327](https://github.com/tendermint/tendermint/issues/2327) `/dial_peers` does not try to dial existing peers
- [node] [\#2323](https://github.com/tendermint/tendermint/issues/2323) Filter empty strings from config lists (@james-ray)
- [abci/client] [\#2236](https://github.com/tendermint/tendermint/issues/2236) Fix closing GRPC connection (@bradyjoestar)

## 0.23.1

*August 22nd, 2018*

BUG FIXES:
- [libs/autofile] [\#2261](https://github.com/tendermint/tendermint/issues/2261) Fix log rotation so it actually happens.
    - Fixes issues with consensus WAL growing unbounded ala [\#2259](https://github.com/tendermint/tendermint/issues/2259)

## 0.23.0

*August 5th, 2018*

This release includes breaking upgrades in our P2P encryption,
some ABCI messages, and how we encode time and signatures.

A few more changes are still coming to the Header, ABCI,
and validator set handling to better support light clients, BFT time, and
upgrades. Most notably, validator set changes will be delayed by one block (see
[#1815][i1815]).

We also removed `make ensure_deps` in favour of `make get_vendor_deps`.

BREAKING CHANGES:
- [abci] Changed time format from int64 to google.protobuf.Timestamp
- [abci] Changed Validators to LastCommitInfo in RequestBeginBlock
- [abci] Removed Fee from ResponseDeliverTx and ResponseCheckTx
- [crypto] Switch crypto.Signature from interface to []byte for space efficiency
  [#2128](https://github.com/tendermint/tendermint/pull/2128)
    - NOTE: this means signatures no longer have the prefix bytes in Amino
      binary nor the `type` field in Amino JSON. They're just bytes.
- [p2p] Remove salsa and ripemd primitives, in favor of using chacha as a stream cipher, and hkdf [#2054](https://github.com/tendermint/tendermint/pull/2054)
- [tools] Removed `make ensure_deps` in favor of `make get_vendor_deps`
- [types] CanonicalTime uses nanoseconds instead of clipping to ms
    - breaks serialization/signing of all messages with a timestamp

FEATURES:
- [tools] Added `make check_dep`
    - ensures gopkg.lock is synced with gopkg.toml
    - ensures no branches are used in the gopkg.toml

IMPROVEMENTS:
- [blockchain] Improve fast-sync logic
  [#1805](https://github.com/tendermint/tendermint/pull/1805)
    - tweak params
    - only process one block at a time to avoid starving
- [common] bit array functions which take in another parameter are now thread safe
- [crypto] Switch hkdfchachapoly1305 to xchachapoly1305
- [p2p] begin connecting to peers as soon a seed node provides them to you ([#2093](https://github.com/tendermint/tendermint/issues/2093))

BUG FIXES:
- [common] Safely handle cases where atomic write files already exist [#2109](https://github.com/tendermint/tendermint/issues/2109)
- [privval] fix a deadline for accepting new connections in socket private
  validator.
- [p2p] Allow startup if a configured seed node's IP can't be resolved ([#1716](https://github.com/tendermint/tendermint/issues/1716))
- [node] Fully exit when CTRL-C is pressed even if consensus state panics [#2072](https://github.com/tendermint/tendermint/issues/2072)

[i1815]: https://github.com/tendermint/tendermint/pull/1815

## 0.22.8

*July 26th, 2018*

BUG FIXES

- [consensus, blockchain] Fix 0.22.7 below.

## 0.22.7

*July 26th, 2018*

BUG FIXES

- [consensus, blockchain] Register the Evidence interface so it can be
  marshalled/unmarshalled by the blockchain and consensus reactors

## 0.22.6

*July 24th, 2018*

BUG FIXES

- [rpc] Fix `/blockchain` endpoint
    - (#2049) Fix OOM attack by returning error on negative input
    - Fix result length to have max 20 (instead of 21) block metas
- [rpc] Validate height is non-negative in `/abci_query`
- [consensus] (#2050) Include evidence in proposal block parts (previously evidence was
  not being included in blocks!)
- [p2p] (#2046) Close rejected inbound connections so file descriptor doesn't
  leak
- [Gopkg] (#2053) Fix versions in the toml

## 0.22.5

*July 23th, 2018*

BREAKING CHANGES:
- [crypto] Refactor `tendermint/crypto` into many subpackages
- [libs/common] remove exponentially distributed random numbers

IMPROVEMENTS:
- [abci, libs/common] Generated gogoproto static marshaller methods
- [config] Increase default send/recv rates to 5 mB/s
- [p2p] reject addresses coming from private peers
- [p2p] allow persistent peers to be private

BUG FIXES:
- [mempool] fixed a race condition when `create_empty_blocks=false` where a
  transaction is published at an old height.
- [p2p] dial external IP setup by `persistent_peers`, not internal NAT IP
- [rpc] make `/status` RPC endpoint resistant to consensus halt

## 0.22.4

*July 14th, 2018*

BREAKING CHANGES:
- [genesis] removed deprecated `app_options` field.
- [types] Genesis.AppStateJSON -> Genesis.AppState

FEATURES:
- [tools] Merged in from github.com/tendermint/tools

BUG FIXES:
- [tools/tm-bench] Various fixes
- [consensus] Wait for WAL to stop on shutdown
- [abci] Fix #1891, pending requests cannot hang when abci server dies.
  Previously a crash in BeginBlock could leave tendermint in broken state.

## 0.22.3

*July 10th, 2018*

IMPROVEMENTS
- Update dependencies
    * pin all values in Gopkg.toml to version or commit
    * update golang/protobuf to v1.1.0

## 0.22.2

*July 10th, 2018*

IMPROVEMENTS
- More cleanup post repo merge!
- [docs] Include `ecosystem.json` and `tendermint-bft.md` from deprecated `aib-data` repository.
- [config] Add `instrumentation.max_open_connections`, which limits the number
  of requests in flight to Prometheus server (if enabled). Default: 3.


BUG FIXES
- [rpc] Allow unquoted integers in requests
    - NOTE: this is only for URI requests. JSONRPC requests and all responses
      will use quoted integers (the proto3 JSON standard).
- [consensus] Fix halt on shutdown

## 0.22.1

*July 5th, 2018*

IMPROVEMENTS

* Cleanup post repo-merge.
* [docs] Various improvements.

BUG FIXES

* [state] Return error when EndBlock returns a 0-power validator that isn't
  already in the validator set.
* [consensus] Shut down WAL properly.


## 0.22.0

*July 2nd, 2018*

BREAKING CHANGES:
- [config]
    * Remove `max_block_size_txs` and `max_block_size_bytes` in favor of
        consensus params from the genesis file.
    * Rename `skip_upnp` to `upnp`, and turn it off by default.
    * Change `max_packet_msg_size` back to `max_packet_msg_payload_size`
- [rpc]
    * All integers are encoded as strings (part of the update for Amino v0.10.1)
    * `syncing` is now called `catching_up`
- [types] Update Amino to v0.10.1
    * Amino is now fully proto3 compatible for the basic types
    * JSON-encoded types now use the type name instead of the prefix bytes
    * Integers are encoded as strings
- [crypto] Update go-crypto to v0.10.0 and merge into `crypto`
    * privKey.Sign returns error.
    * ed25519 address changed to the first 20-bytes of the SHA256 of the raw pubkey bytes
    * `tmlibs/merkle` -> `crypto/merkle`. Uses SHA256 instead of RIPEMD160
- [tmlibs] Update to v0.9.0 and merge into `libs`
    * remove `merkle` package (moved to `crypto/merkle`)

FEATURES
- [cmd] Added metrics (served under `/metrics` using a Prometheus client;
  disabled by default). See the new `instrumentation` section in the config and
  [metrics](https://tendermint.readthedocs.io/projects/tools/en/develop/metrics.html)
  guide.
- [p2p] Add IPv6 support to peering.
- [p2p] Add `external_address` to config to allow specifying the address for
  peers to dial

IMPROVEMENT
- [rpc/client] Supports https and wss now.
- [crypto] Make public key size into public constants
- [mempool] Log tx hash, not entire tx
- [abci] Merged in github.com/tendermint/abci
- [crypto] Merged in github.com/tendermint/go-crypto
- [libs] Merged in github.com/tendermint/tmlibs
- [docs] Move from .rst to .md

BUG FIXES:
- [rpc] Limit maximum number of HTTP/WebSocket connections
  (`rpc.max_open_connections`) and gRPC connections
  (`rpc.grpc_max_open_connections`). Check out "Running In Production" guide if
  you want to increase them.
- [rpc] Limit maximum request body size to 1MB (header is limited to 1MB).
- [consensus] Fix a halting bug where `create_empty_blocks=false`
- [p2p] Fix panic in seed mode

## 0.21.0

*June 21th, 2018*

BREAKING CHANGES

- [config] Change default ports from 4665X to 2665X. Ports over 32768 are
  ephemeral and reserved for use by the kernel.
- [cmd] `unsafe_reset_all` removes the addrbook.json

IMPROVEMENT

- [pubsub] Set default capacity to 0
- [docs] Various improvements

BUG FIXES

- [consensus] Fix an issue where we don't make blocks after `fast_sync` when `create_empty_blocks=false`
- [mempool] Fix #1761 where we don't process txs if `cache_size=0`
- [rpc] Fix memory leak in Websocket (when using `/subscribe` method)
- [config] Escape paths in config - fixes config paths on Windows

## 0.20.0

*June 6th, 2018*

This is the first in a series of breaking releases coming to Tendermint after
soliciting developer feedback and conducting security audits.

This release does not break any blockchain data structures or
protocols other than the ABCI messages between Tendermint and the application.

Applications that upgrade for ABCI v0.11.0 should be able to continue running Tendermint
v0.20.0 on blockchains created with v0.19.X

BREAKING CHANGES

- [abci] Upgrade to
  [v0.11.0](https://github.com/tendermint/abci/blob/master/CHANGELOG.md#0110)
- [abci] Change Query path for filtering peers by node ID from
  `p2p/filter/pubkey/<id>` to `p2p/filter/id/<id>`

## 0.19.9

*June 5th, 2018*

BREAKING CHANGES

- [types/priv_validator] Moved to top level `privval` package

FEATURES

- [config] Collapse PeerConfig into P2PConfig
- [docs] Add quick-install script
- [docs/spec] Add table of Amino prefixes

BUG FIXES

- [rpc] Return 404 for unknown endpoints
- [consensus] Flush WAL on stop
- [evidence] Don't send evidence to peers that are behind
- [p2p] Fix memory leak on peer disconnects
- [rpc] Fix panic when `per_page=0`

## 0.19.8

*June 4th, 2018*

BREAKING:

- [p2p] Remove `auth_enc` config option, peer connections are always auth
  encrypted. Technically a breaking change but seems no one was using it and
  arguably a bug fix :)

BUG FIXES

- [mempool] Fix deadlock under high load when `skip_timeout_commit=true` and
  `create_empty_blocks=false`

## 0.19.7

*May 31st, 2018*

BREAKING:

- [libs/pubsub] TagMap#Get returns a string value
- [libs/pubsub] NewTagMap accepts a map of strings

FEATURES

- [rpc] the RPC documentation is now published to https://tendermint.github.io/slate
- [p2p] AllowDuplicateIP config option to refuse connections from same IP.
    - true by default for now, false by default in next breaking release
- [docs] Add docs for query, tx indexing, events, pubsub
- [docs] Add some notes about running Tendermint in production

IMPROVEMENTS:

- [consensus] Consensus reactor now receives events from a separate synchronous event bus,
  which is not dependant on external RPC load
- [consensus/wal] do not look for height in older files if we've seen height - 1
- [docs] Various cleanup and link fixes

## 0.19.6

*May 29th, 2018*

BUG FIXES

- [blockchain] Fix fast-sync deadlock during high peer turnover

BUG FIX:

- [evidence] Dont send peers evidence from heights they haven't synced to yet
- [p2p] Refuse connections to more than one peer with the same IP
- [docs] Various fixes

## 0.19.5

*May 20th, 2018*

BREAKING CHANGES

- [rpc/client] TxSearch and UnconfirmedTxs have new arguments (see below)
- [rpc/client] TxSearch returns ResultTxSearch
- [version] Breaking changes to Go APIs will not be reflected in breaking
  version change, but will be included in changelog.

FEATURES

- [rpc] `/tx_search` takes `page` (starts at 1) and `per_page` (max 100, default 30) args to paginate results
- [rpc] `/unconfirmed_txs` takes `limit` (max 100, default 30) arg to limit the output
- [config] `mempool.size` and `mempool.cache_size` options

IMPROVEMENTS

- [docs] Lots of updates
- [consensus] Only Fsync() the WAL before executing msgs from ourselves

BUG FIXES

- [mempool] Enforce upper bound on number of transactions

## 0.19.4 (May 17th, 2018)

IMPROVEMENTS

- [state] Improve tx indexing by using batches
- [consensus, state] Improve logging (more consensus logs, fewer tx logs)
- [spec] Moved to `docs/spec` (TODO cleanup the rest of the docs ...)

BUG FIXES

- [consensus] Fix issue #1575 where a late proposer can get stuck

## 0.19.3 (May 14th, 2018)

FEATURES

- [rpc] New `/consensus_state` returns just the votes seen at the current height

IMPROVEMENTS

- [rpc] Add stringified votes and fraction of power voted to `/dump_consensus_state`
- [rpc] Add PeerStateStats to `/dump_consensus_state`

BUG FIXES

- [cmd] Set GenesisTime during `tendermint init`
- [consensus] fix ValidBlock rules

## 0.19.2 (April 30th, 2018)

FEATURES:

- [p2p] Allow peers with different Minor versions to connect
- [rpc] `/net_info` includes `n_peers`

IMPROVEMENTS:

- [p2p] Various code comments, cleanup, error types
- [p2p] Change some Error logs to Debug

BUG FIXES:

- [p2p] Fix reconnect to persistent peer when first dial fails
- [p2p] Validate NodeInfo.ListenAddr
- [p2p] Only allow (MaxNumPeers - MaxNumOutboundPeers) inbound peers
- [p2p/pex] Limit max msg size to 64kB
- [p2p] Fix panic when pex=false
- [p2p] Allow multiple IPs per ID in AddrBook
- [p2p] Fix before/after bugs in addrbook isBad()

## 0.19.1 (April 27th, 2018)

Note this release includes some small breaking changes in the RPC and one in the
config that are really bug fixes. v0.19.1 will work with existing chains, and make Tendermint
easier to use and debug. With <3

BREAKING (MINOR)

- [config] Removed `wal_light` setting. If you really needed this, let us know

FEATURES:

- [networks] moved in tooling from devops repo: terraform and ansible scripts for deploying testnets !
- [cmd] Added `gen_node_key` command

BUG FIXES

Some of these are breaking in the RPC response, but they're really bugs!

- [spec] Document address format and pubkey encoding pre and post Amino
- [rpc] Lower case JSON field names
- [rpc] Fix missing entries, improve, and lower case the fields in `/dump_consensus_state`
- [rpc] Fix NodeInfo.Channels format to hex
- [rpc] Add Validator address to `/status`
- [rpc] Fix `prove` in ABCIQuery
- [cmd] MarshalJSONIndent on init

## 0.19.0 (April 13th, 2018)

BREAKING:
- [cmd] improved `testnet` command; now it can fill in `persistent_peers` for you in the config file and much more (see `tendermint testnet --help` for details)
- [cmd] `show_node_id` now returns an error if there is no node key
- [rpc]: changed the output format for the `/status` endpoint (see https://godoc.org/github.com/tendermint/tendermint/rpc/core#Status)

Upgrade from go-wire to go-amino. This is a sweeping change that breaks everything that is
serialized to disk or over the network.

See github.com/tendermint/go-amino for details on the new format.

See `scripts/wire2amino.go` for a tool to upgrade
genesis/priv_validator/node_key JSON files.

FEATURES

- [test] docker-compose for local testnet setup (thanks Greg!)

## 0.18.0 (April 6th, 2018)

BREAKING:

- [types] Merkle tree uses different encoding for varints (see tmlibs v0.8.0)
- [types] ValidtorSet.GetByAddress returns -1 if no validator found
- [p2p] require all addresses come with an ID no matter what
- [rpc] Listening address must contain tcp:// or unix:// prefix

FEATURES:

- [rpc] StartHTTPAndTLSServer (not used yet)
- [rpc] Include validator's voting power in `/status`
- [rpc] `/tx` and `/tx_search` responses now include the transaction hash
- [rpc] Include peer NodeIDs in `/net_info`

IMPROVEMENTS:
- [config] trim whitespace from elements of lists (like `persistent_peers`)
- [rpc] `/tx_search` results are sorted by height
- [p2p] do not try to connect to ourselves (ok, maybe only once)
- [p2p] seeds respond with a bias towards good peers

BUG FIXES:
- [rpc] fix subscribing using an abci.ResponseDeliverTx tag
- [rpc] fix tx_indexers matchRange
- [rpc] fix unsubscribing (see tmlibs v0.8.0)

## 0.17.1 (March 27th, 2018)

BUG FIXES:
- [types] Actually support `app_state` in genesis as `AppStateJSON`

## 0.17.0 (March 27th, 2018)

BREAKING:
- [types] WriteSignBytes -> SignBytes

IMPROVEMENTS:
- [all] renamed `dummy` (`persistent_dummy`) to `kvstore` (`persistent_kvstore`) (name "dummy" is deprecated and will not work in the next breaking release)
- [docs] note on determinism (docs/determinism.rst)
- [genesis] `app_options` field is deprecated. please rename it to `app_state` in your genesis file(s). `app_options` will not work in the next breaking release
- [p2p] dial seeds directly without potential peers
- [p2p] exponential backoff for addrs in the address book
- [p2p] mark peer as good if it contributed enough votes or block parts
- [p2p] stop peer if it sends incorrect data, msg to unknown channel, msg we did not expect
- [p2p] when `auth_enc` is true, all dialed peers must have a node ID in their address
- [spec] various improvements
- switched from glide to dep internally for package management
- [wire] prep work for upgrading to new go-wire (which is now called go-amino)

FEATURES:
- [config] exposed `auth_enc` flag to enable/disable encryption
- [config] added the `--p2p.private_peer_ids` flag and `PrivatePeerIDs` config variable (see config for description)
- [rpc] added `/health` endpoint, which returns empty result for now
- [types/priv_validator] new format and socket client, allowing for remote signing

BUG FIXES:
- [consensus] fix liveness bug by introducing ValidBlock mechanism

## 0.16.0 (February 20th, 2018)

BREAKING CHANGES:
- [config] use $TMHOME/config for all config and json files
- [p2p] old `--p2p.seeds` is now `--p2p.persistent_peers` (persistent peers to which TM will always connect to)
- [p2p] now `--p2p.seeds` only used for getting addresses (if addrbook is empty; not persistent)
- [p2p] NodeInfo: remove RemoteAddr and add Channels
    - we must have at least one overlapping channel with peer
    - we only send msgs for channels the peer advertised
- [p2p/conn] pong timeout
- [lite] comment out IAVL related code

FEATURES:
- [p2p] added new `/dial_peers&persistent=_` **unsafe** endpoint
- [p2p] persistent node key in `$THMHOME/config/node_key.json`
- [p2p] introduce peer ID and authenticate peers by ID using addresses like `ID@IP:PORT`
- [p2p/pex] new seed mode crawls the network and serves as a seed.
- [config] MempoolConfig.CacheSize
- [config] P2P.SeedMode (`--p2p.seed_mode`)

IMPROVEMENT:
- [p2p/pex] stricter rules in the PEX reactor for better handling of abuse
- [p2p] various improvements to code structure including subpackages for `pex` and `conn`
- [docs] new spec!
- [all] speed up the tests!

BUG FIX:
- [blockchain] StopPeerForError on timeout
- [consensus] StopPeerForError on a bad Maj23 message
- [state] flush mempool conn before calling commit
- [types] fix priv val signing things that only differ by timestamp
- [mempool] fix memory leak causing zombie peers
- [p2p/conn] fix potential deadlock

## 0.15.0 (December 29, 2017)

BREAKING CHANGES:
- [p2p] enable the Peer Exchange reactor by default
- [types] add Timestamp field to Proposal/Vote
- [types] add new fields to Header: TotalTxs, ConsensusParamsHash, LastResultsHash, EvidenceHash
- [types] add Evidence to Block
- [types] simplify ValidateBasic
- [state] updates to support changes to the header
- [state] Enforce <1/3 of validator set can change at a time

FEATURES:
- [state] Send indices of absent validators and addresses of byzantine validators in BeginBlock
- [state] Historical ConsensusParams and ABCIResponses
- [docs] Specification for the base Tendermint data structures.
- [evidence] New evidence reactor for gossiping and managing evidence
- [rpc] `/block_results?height=X` returns the DeliverTx results for a given height.

IMPROVEMENTS:
- [consensus] Better handling of corrupt WAL file

BUG FIXES:
- [lite] fix race
- [state] validate block.Header.ValidatorsHash
- [p2p] allow seed addresses to be prefixed with eg. `tcp://`
- [p2p] use consistent key to refer to peers so we dont try to connect to existing peers
- [cmd] fix `tendermint init` to ignore files that are there and generate files that aren't.

## 0.14.0 (December 11, 2017)

BREAKING CHANGES:
- consensus/wal: removed separator
- rpc/client: changed Subscribe/Unsubscribe/UnsubscribeAll funcs signatures to be identical to event bus.

FEATURES:
- new `tendermint lite` command (and `lite/proxy` pkg) for running a light-client RPC proxy.
    NOTE it is currently insecure and its APIs are not yet covered by semver

IMPROVEMENTS:
- rpc/client: can act as event bus subscriber (See https://github.com/tendermint/tendermint/issues/945).
- p2p: use exponential backoff from seconds to hours when attempting to reconnect to persistent peer
- config: moniker defaults to the machine's hostname instead of "anonymous"

BUG FIXES:
- p2p: no longer exit if one of the seed addresses is incorrect

## 0.13.0 (December 6, 2017)

BREAKING CHANGES:
- abci: update to v0.8 using gogo/protobuf; includes tx tags, vote info in RequestBeginBlock, data.Bytes everywhere, use int64, etc.
- types: block heights are now `int64` everywhere
- types & node: EventSwitch and EventCache have been replaced by EventBus and EventBuffer; event types have been overhauled
- node: EventSwitch methods now refer to EventBus
- rpc/lib/types: RPCResponse is no longer a pointer; WSRPCConnection interface has been modified
- rpc/client: WaitForOneEvent takes an EventsClient instead of types.EventSwitch
- rpc/client: Add/RemoveListenerForEvent are now Subscribe/Unsubscribe
- rpc/core/types: ResultABCIQuery wraps an abci.ResponseQuery
- rpc: `/subscribe` and `/unsubscribe` take `query` arg instead of `event`
- rpc: `/status` returns the LatestBlockTime in human readable form instead of in nanoseconds
- mempool: cached transactions return an error instead of an ABCI response with BadNonce

FEATURES:
- rpc: new `/unsubscribe_all` WebSocket RPC endpoint
- rpc: new `/tx_search` endpoint for filtering transactions by more complex queries
- p2p/trust: new trust metric for tracking peers. See ADR-006
- config: TxIndexConfig allows to set what DeliverTx tags to index

IMPROVEMENTS:
- New asynchronous events system using `tmlibs/pubsub`
- logging: Various small improvements
- consensus: Graceful shutdown when app crashes
- tests: Fix various non-deterministic errors
- p2p: more defensive programming

BUG FIXES:
- consensus: fix panic where prs.ProposalBlockParts is not initialized
- p2p: fix panic on bad channel

## 0.12.1 (November 27, 2017)

BUG FIXES:
- upgrade tmlibs dependency to enable Windows builds for Tendermint

## 0.12.0 (October 27, 2017)

BREAKING CHANGES:
 - rpc/client: websocket ResultsCh and ErrorsCh unified in ResponsesCh.
 - rpc/client: ABCIQuery no longer takes `prove`
 - state: remove GenesisDoc from state.
 - consensus: new binary WAL format provides efficiency and uses checksums to detect corruption
    - use scripts/wal2json to convert to json for debugging

FEATURES:
 - new `Verifiers` pkg contains the tendermint light-client library (name subject to change)!
 - rpc: `/genesis` includes the `app_options` .
 - rpc: `/abci_query` takes an additional `height` parameter to support historical queries.
 - rpc/client: new ABCIQueryWithOptions supports options like `trusted` (set false to get a proof) and `height` to query a historical height.

IMPROVEMENTS:
 - rpc: `/genesis` result includes `app_options`
 - rpc/lib/client: add jitter to reconnects.
 - rpc/lib/types: `RPCError` satisfies the `error` interface.

BUG FIXES:
 - rpc/client: fix ws deadlock after stopping
 - blockchain: fix panic on AddBlock when peer is nil
 - mempool: fix sending on TxsAvailable when a tx has been invalidated
 - consensus: dont run WAL catchup if we fast synced

## 0.11.1 (October 10, 2017)

IMPROVEMENTS:
 - blockchain/reactor: respondWithNoResponseMessage for missing height

BUG FIXES:
 - rpc: fixed client WebSocket timeout
 - rpc: client now resubscribes on reconnection
 - rpc: fix panics on missing params
 - rpc: fix `/dump_consensus_state` to have normal json output (NOTE: technically breaking, but worth a bug fix label)
 - types: fixed out of range error in VoteSet.addVote
 - consensus: fix wal autofile via https://github.com/tendermint/tmlibs/blob/master/CHANGELOG.md#032-october-2-2017

## 0.11.0 (September 22, 2017)

BREAKING:
 - genesis file: validator `amount` is now `power`
 - abci: Info, BeginBlock, InitChain all take structs
 - rpc: various changes to match JSONRPC spec (http://www.jsonrpc.org/specification), including breaking ones:
    - requests that previously returned HTTP code 4XX now return 200 with an error code in the JSONRPC.
    - `rpctypes.RPCResponse` uses new `RPCError` type instead of `string`.

 - cmd: if there is no genesis, exit immediately instead of waiting around for one to show.
 - types: `Signer.Sign` returns an error.
 - state: every validator set change is persisted to disk, which required some changes to the `State` structure.
 - p2p: new `p2p.Peer` interface used for all reactor methods (instead of `*p2p.Peer` struct).

FEATURES:
 - rpc: `/validators?height=X` allows querying of validators at previous heights.
 - rpc: Leaving the `height` param empty for `/block`, `/validators`, and `/commit` will return the value for the latest height.

IMPROVEMENTS:
 - docs: Moved all docs from the website and tools repo in, converted to `.rst`, and cleaned up for presentation on `tendermint.readthedocs.io`

BUG FIXES:
 - fix WAL openning issue on Windows

## 0.10.4 (September 5, 2017)

IMPROVEMENTS:
- docs: Added Slate docs to each rpc function (see rpc/core)
- docs: Ported all website docs to Read The Docs
- config: expose some p2p params to tweak performance: RecvRate, SendRate, and MaxMsgPacketPayloadSize
- rpc: Upgrade the websocket client and server, including improved auto reconnect, and proper ping/pong

BUG FIXES:
- consensus: fix panic on getVoteBitArray
- consensus: hang instead of panicking on byzantine consensus failures
- cmd: dont load config for version command

## 0.10.3 (August 10, 2017)

FEATURES:
- control over empty block production:
  - new flag, `--consensus.create_empty_blocks`; when set to false, blocks are only created when there are txs or when the AppHash changes.
  - new config option, `consensus.create_empty_blocks_interval`; an empty block is created after this many seconds.
  - in normal operation, `create_empty_blocks = true` and `create_empty_blocks_interval = 0`, so blocks are being created all the time (as in all previous versions of tendermint). The number of empty blocks can be reduced by increasing `create_empty_blocks_interval` or by setting `create_empty_blocks = false`.
  - new `TxsAvailable()` method added to Mempool that returns a channel which fires when txs are available.
  - new heartbeat message added to consensus reactor to notify peers that a node is waiting for txs before entering propose step.
- rpc: Add `syncing` field to response returned by `/status`. Is `true` while in fast-sync mode.

IMPROVEMENTS:
- various improvements to documentation and code comments

BUG FIXES:
- mempool: pass height into constructor so it doesn't always start at 0

## 0.10.2 (July 10, 2017)

FEATURES:
- Enable lower latency block commits by adding consensus reactor sleep durations and p2p flush throttle timeout to the config

IMPROVEMENTS:
- More detailed logging in the consensus reactor and state machine
- More in-code documentation for many exposed functions, especially in consensus/reactor.go and p2p/switch.go
- Improved readability for some function definitions and code blocks with long lines

## 0.10.1 (June 28, 2017)

FEATURES:
- Use `--trace` to get stack traces for logged errors
- types: GenesisDoc.ValidatorHash returns the hash of the genesis validator set
- types: GenesisDocFromFile parses a GenesiDoc from a JSON file

IMPROVEMENTS:
- Add a Code of Conduct
- Variety of improvements as suggested by `megacheck` tool
- rpc: deduplicate tests between rpc/client and rpc/tests
- rpc: addresses without a protocol prefix default to `tcp://`. `http://` is also accepted as an alias for `tcp://`
- cmd: commands are more easily reuseable from other tools
- DOCKER: automate build/push

BUG FIXES:
- Fix log statements using keys with spaces (logger does not currently support spaces)
- rpc: set logger on websocket connection
- rpc: fix ws connection stability by setting write deadline on pings

## 0.10.0 (June 2, 2017)

Includes major updates to configuration, logging, and json serialization.
Also includes the Grand Repo-Merge of 2017.

BREAKING CHANGES:

- Config and Flags:
  - The `config` map is replaced with a [`Config` struct](https://github.com/tendermint/tendermint/blob/master/config/config.go#L11),
containing substructs: `BaseConfig`, `P2PConfig`, `MempoolConfig`, `ConsensusConfig`, `RPCConfig`
  - This affects the following flags:
    - `--seeds` is now `--p2p.seeds`
    - `--node_laddr` is now `--p2p.laddr`
    - `--pex` is now `--p2p.pex`
    - `--skip_upnp` is now `--p2p.skip_upnp`
    - `--rpc_laddr` is now `--rpc.laddr`
    - `--grpc_laddr` is now `--rpc.grpc_laddr`
  - Any configuration option now within a substract must come under that heading in the `config.toml`, for instance:
    ```
    [p2p]
    laddr="tcp://1.2.3.4:46656"

    [consensus]
    timeout_propose=1000
    ```
  - Use viper and `DefaultConfig() / TestConfig()` functions to handle defaults, and remove `config/tendermint` and `config/tendermint_test`
  - Change some function and method signatures to
  - Change some [function and method signatures](https://gist.github.com/ebuchman/640d5fc6c2605f73497992fe107ebe0b) accomodate new config

- Logger
  - Replace static `log15` logger with a simple interface, and provide a new implementation using `go-kit`.
See our new [logging library](https://github.com/tendermint/tmlibs/log) and [blog post](https://tendermint.com/blog/abstracting-the-logger-interface-in-go) for more details
  - Levels `warn` and `notice` are removed (you may need to change them in your `config.toml`!)
  - Change some [function and method signatures](https://gist.github.com/ebuchman/640d5fc6c2605f73497992fe107ebe0b) to accept a logger

- JSON serialization:
  - Replace `[TypeByte, Xxx]` with `{"type": "some-type", "data": Xxx}` in RPC and all `.json` files by using `go-wire/data`. For instance, a public key is now:
    ```
    "pub_key": {
      "type": "ed25519",
      "data": "83DDF8775937A4A12A2704269E2729FCFCD491B933C4B0A7FFE37FE41D7760D0"
    }
    ```
  - Remove type information about RPC responses, so `[TypeByte, {"jsonrpc": "2.0", ... }]` is now just `{"jsonrpc": "2.0", ... }`
  - Change `[]byte` to `data.Bytes` in all serialized types (for hex encoding)
  - Lowercase the JSON tags in `ValidatorSet` fields
  - Introduce `EventDataInner` for serializing events

- Other:
  - Send InitChain message in handshake if `appBlockHeight == 0`
  - Do not include the `Accum` field when computing the validator hash. This makes the ValidatorSetHash unique for a given validator set, rather than changing with every block (as the Accum changes)
  - Unsafe RPC calls are not enabled by default. This includes `/dial_seeds`, and all calls prefixed with `unsafe`. Use the `--rpc.unsafe` flag to enable.


FEATURES:

- Per-module log levels. For instance, the new default is `state:info,*:error`, which means the `state` package logs at `info` level, and everything else logs at `error` level
- Log if a node is validator or not in every consensus round
- Use ldflags to set git hash as part of the version
- Ignore `address` and `pub_key` fields in `priv_validator.json` and overwrite them with the values derrived from the `priv_key`

IMPROVEMENTS:

- Merge `tendermint/go-p2p -> tendermint/tendermint/p2p` and `tendermint/go-rpc -> tendermint/tendermint/rpc/lib`
- Update paths for grand repo merge:
  - `go-common -> tmlibs/common`
  - `go-data -> go-wire/data`
  - All other `go-` libs, except `go-crypto` and `go-wire`, are merged under `tmlibs`
- No global loggers (loggers are passed into constructors, or preferably set with a SetLogger method)
- Return HTTP status codes with errors for RPC responses
- Limit `/blockchain_info` call to return a maximum of 20 blocks
- Use `.Wrap()` and `.Unwrap()` instead of eg. `PubKeyS` for `go-crypto` types
- RPC JSON responses use pretty printing (via `json.MarshalIndent`)
- Color code different instances of the consensus for tests
- Isolate viper to `cmd/tendermint/commands` and do not read config from file for tests


## 0.9.2 (April 26, 2017)

BUG FIXES:

- Fix bug in `ResetPrivValidator` where we were using the global config and log (causing external consumers, eg. basecoin, to fail).

## 0.9.1 (April 21, 2017)

FEATURES:

- Transaction indexing - txs are indexed by their hash using a simple key-value store; easily extended to more advanced indexers
- New `/tx?hash=X` endpoint to query for transactions and their DeliverTx result by hash. Optionally returns a proof of the tx's inclusion in the block
- `tendermint testnet` command initializes files for a testnet

IMPROVEMENTS:

- CLI now uses Cobra framework
- TMROOT is now TMHOME (TMROOT will stop working in 0.10.0)
- `/broadcast_tx_XXX` also returns the Hash (can be used to query for the tx)
- `/broadcast_tx_commit` also returns the height the block was committed in
- ABCIResponses struct persisted to disk before calling Commit; makes handshake replay much cleaner
- WAL uses #ENDHEIGHT instead of #HEIGHT (#HEIGHT will stop working in 0.10.0)
- Peers included via `--seeds`, under `seeds` in the config, or in `/dial_seeds` are now persistent, and will be reconnected to if the connection breaks

BUG FIXES:

- Fix bug in fast-sync where we stop syncing after a peer is removed, even if they're re-added later
- Fix handshake replay to handle validator set changes and results of DeliverTx when we crash after app.Commit but before state.Save()

## 0.9.0 (March 6, 2017)

BREAKING CHANGES:

- Update ABCI to v0.4.0, where Query is now `Query(RequestQuery) ResponseQuery`, enabling precise proofs at particular heights:

```
message RequestQuery{
	bytes data = 1;
	string path = 2;
	uint64 height = 3;
	bool prove = 4;
}

message ResponseQuery{
	CodeType          code        = 1;
	int64             index       = 2;
	bytes             key         = 3;
	bytes             value       = 4;
	bytes             proof       = 5;
	uint64            height      = 6;
	string            log         = 7;
}
```


- `BlockMeta` data type unifies its Hash and PartSetHash under a `BlockID`:

```
type BlockMeta struct {
	BlockID BlockID `json:"block_id"` // the block hash and partsethash
	Header  *Header `json:"header"`   // The block's Header
}
```

- `ValidatorSet.Proposer` is exposed as a field and persisted with the `State`. Use `GetProposer()` to initialize or update after validator-set changes.

- `tendermint gen_validator` command output is now pure JSON

FEATURES:

- New RPC endpoint `/commit?height=X` returns header and commit for block at height `X`
- Client API for each endpoint, including mocks for testing

IMPROVEMENTS:

- `Node` is now a `BaseService`
- Simplified starting Tendermint in-process from another application
- Better organized Makefile
- Scripts for auto-building binaries across platforms
- Docker image improved, slimmed down (using Alpine), and changed from tendermint/tmbase to tendermint/tendermint
- New repo files: `CONTRIBUTING.md`, Github `ISSUE_TEMPLATE`, `CHANGELOG.md`
- Improvements on CircleCI for managing build/test artifacts
- Handshake replay is doen through the consensus package, possibly using a mockApp
- Graceful shutdown of RPC listeners
- Tests for the PEX reactor and DialSeeds

BUG FIXES:

- Check peer.Send for failure before updating PeerState in consensus
- Fix panic in `/dial_seeds` with invalid addresses
- Fix proposer selection logic in ValidatorSet by taking the address into account in the `accumComparable`
- Fix inconcistencies with `ValidatorSet.Proposer` across restarts by persisting it in the `State`


## 0.8.0 (January 13, 2017)

BREAKING CHANGES:

- New data type `BlockID` to represent blocks:

```
type BlockID struct {
	Hash        []byte        `json:"hash"`
	PartsHeader PartSetHeader `json:"parts"`
}
```

- `Vote` data type now includes validator address and index:

```
type Vote struct {
	ValidatorAddress []byte           `json:"validator_address"`
	ValidatorIndex   int              `json:"validator_index"`
	Height           int              `json:"height"`
	Round            int              `json:"round"`
	Type             byte             `json:"type"`
	BlockID          BlockID          `json:"block_id"` // zero if vote is nil.
	Signature        crypto.Signature `json:"signature"`
}
```

- Update TMSP to v0.3.0, where it is now called ABCI and AppendTx is DeliverTx
- Hex strings in the RPC are now "0x" prefixed


FEATURES:

- New message type on the ConsensusReactor, `Maj23Msg`, for peers to alert others they've seen a Maj23,
in order to track and handle conflicting votes intelligently to prevent Byzantine faults from causing halts:

```
type VoteSetMaj23Message struct {
	Height  int
	Round   int
	Type    byte
	BlockID types.BlockID
}
```

- Configurable block part set size
- Validator set changes
- Optionally skip TimeoutCommit if we have all the votes
- Handshake between Tendermint and App on startup to sync latest state and ensure consistent recovery from crashes
- GRPC server for BroadcastTx endpoint

IMPROVEMENTS:

- Less verbose logging
- Better test coverage (37% -> 49%)
- Canonical SignBytes for signable types
- Write-Ahead Log for Mempool and Consensus via tmlibs/autofile
- Better in-process testing for the consensus reactor and byzantine faults
- Better crash/restart testing for individual nodes at preset failure points, and of networks at arbitrary points
- Better abstraction over timeout mechanics

BUG FIXES:

- Fix memory leak in mempool peer
- Fix panic on POLRound=-1
- Actually set the CommitTime
- Actually send BeginBlock message
- Fix a liveness issues caused by Byzantine proposals/votes. Uses the new `Maj23Msg`.


## 0.7.4 (December 14, 2016)

FEATURES:

- Enable the Peer Exchange reactor with the `--pex` flag for more resilient gossip network (feature still in development, beware dragons)

IMPROVEMENTS:

- Remove restrictions on RPC endpoint `/dial_seeds` to enable manual network configuration

## 0.7.3 (October 20, 2016)

IMPROVEMENTS:

- Type safe FireEvent
- More WAL/replay tests
- Cleanup some docs

BUG FIXES:

- Fix deadlock in mempool for synchronous apps
- Replay handles non-empty blocks
- Fix race condition in HeightVoteSet

## 0.7.2 (September 11, 2016)

BUG FIXES:

- Set mustConnect=false so tendermint will retry connecting to the app

## 0.7.1 (September 10, 2016)

FEATURES:

- New TMSP connection for Query/Info
- New RPC endpoints:
	- `tmsp_query`
	- `tmsp_info`
- Allow application to filter peers through Query (off by default)

IMPROVEMENTS:

- TMSP connection type enforced at compile time
- All listen/client urls use a "tcp://" or "unix://" prefix

BUG FIXES:

- Save LastSignature/LastSignBytes to `priv_validator.json` for recovery
- Fix event unsubscribe
- Fix fastsync/blockchain reactor

## 0.7.0 (August 7, 2016)

BREAKING CHANGES:

- Strict SemVer starting now!
- Update to ABCI v0.2.0
- Validation types now called Commit
- NewBlock event only returns the block header


FEATURES:

- TMSP and RPC support TCP and UNIX sockets
- Addition config options including block size and consensus parameters
- New WAL mode `cswal_light`; logs only the validator's own votes
- New RPC endpoints:
	- for starting/stopping profilers, and for updating config
	- `/broadcast_tx_commit`, returns when tx is included in a block, else an error
	- `/unsafe_flush_mempool`, empties the mempool


IMPROVEMENTS:

- Various optimizations
- Remove bad or invalidated transactions from the mempool cache (allows later duplicates)
- More elaborate testing using CircleCI including benchmarking throughput on 4 digitalocean droplets

BUG FIXES:

- Various fixes to WAL and replay logic
- Various race conditions

## PreHistory

Strict versioning only began with the release of v0.7.0, in late summer 2016.
The project itself began in early summer 2014 and was workable decentralized cryptocurrency software by the end of that year.
Through the course of 2015, in collaboration with Eris Industries (now Monax Indsutries),
many additional features were integrated, including an implementation from scratch of the Ethereum Virtual Machine.
That implementation now forms the heart of [Burrow](https://github.com/hyperledger/burrow).
In the later half of 2015, the consensus algorithm was upgraded with a more asynchronous design and a more deterministic and robust implementation.

By late 2015, frustration with the difficulty of forking a large monolithic stack to create alternative cryptocurrency designs led to the
invention of the Application Blockchain Interface (ABCI), then called the Tendermint Socket Protocol (TMSP).
The Ethereum Virtual Machine and various other transaction features were removed, and Tendermint was whittled down to a core consensus engine
driving an application running in another process.
The ABCI interface and implementation were iterated on and improved over the course of 2016,
until versioned history kicked in with v0.7.0.<|MERGE_RESOLUTION|>--- conflicted
+++ resolved
@@ -1,6 +1,5 @@
 # Changelog
 
-<<<<<<< HEAD
 ## v0.32.2
 
 *July 31, 2019*
@@ -39,17 +38,11 @@
 - [p2p] [\#3644](https://github.com/tendermint/tendermint/issues/3644) Fix error logging for connection stop (@defunctzombie)
 - [rpc] [\#3813](https://github.com/tendermint/tendermint/issues/3813) Return err if page is incorrect (less than 0 or greater than total pages)
 
-=======
->>>>>>> dbf4062a
 ## v0.32.1
 
 *July 15, 2019*
 
-<<<<<<< HEAD
 Special thanks to external contributors on this release:
-=======
-Special thanks to external contributors on this release: 
->>>>>>> dbf4062a
 @ParthDesai, @climber73, @jim380, @ashleyvega
 
 This release contains a minor enhancement to the ABCI and some breaking changes to our libs folder, namely:
@@ -71,11 +64,7 @@
 
 ### FEATURES:
 
-<<<<<<< HEAD
-- [node] Add variadic argument to `NewNode` to support functional options, allowing the Node to be more easily customized.
-=======
 - [node] Add variadic argument to `NewNode` to support functional options, allowing the Node to be more easily customized. 
->>>>>>> dbf4062a
 - [node][\#3730](https://github.com/tendermint/tendermint/pull/3730) Add `CustomReactors` option to `NewNode` allowing caller to pass
   custom reactors to run inside Tendermint node (@ParthDesai)
 - [abci] [\#2127](https://github.com/tendermint/tendermint/issues/2127)RequestCheckTx has a new field, `CheckTxType`, which can take values of `CheckTxType_New` and `CheckTxType_Recheck`, indicating whether this is a new tx being checked for the first time or whether this tx is being rechecked after a block commit. This allows applications to skip certain expensive operations, like signature checking, if they've already been done once. see [docs](https://github.com/tendermint/tendermint/blob/eddb433d7c082efbeaf8974413a36641519ee895/docs/spec/abci/apps.md#mempool-connection)
