package consensus

import (
	"bufio"
	"context"
	"errors"
	"fmt"
	"io"
	"os"
	"strconv"
	"strings"

	dbm "github.com/tendermint/tm-db"

	cfg "github.com/tendermint/tendermint/config"
	"github.com/tendermint/tendermint/libs/log"
	tmos "github.com/tendermint/tendermint/libs/os"
	"github.com/tendermint/tendermint/proxy"
	sm "github.com/tendermint/tendermint/state"
	"github.com/tendermint/tendermint/store"
	"github.com/tendermint/tendermint/types"
)

const (
	// event bus subscriber
	subscriber = "replay-file"
)

//--------------------------------------------------------
// replay messages interactively or all at once

// replay the wal file
func RunReplayFile(config cfg.BaseConfig, csConfig *cfg.ConsensusConfig, console bool) {
	consensusState := newConsensusStateForReplay(config, csConfig)

	if err := consensusState.ReplayFile(csConfig.WalFile(), console); err != nil {
		tmos.Exit(fmt.Sprintf("Error during consensus replay: %v", err))
	}
}

// Replay msgs in file or start the console
func (cs *State) ReplayFile(file string, console bool) error {

	if cs.IsRunning() {
		return errors.New("cs is already running, cannot replay")
	}
	if cs.wal != nil {
		return errors.New("cs wal is open, cannot replay")
	}

	cs.startForReplay()

	// ensure all new step events are regenerated as expected

	ctx := context.Background()
	newStepSub, err := cs.eventBus.Subscribe(ctx, subscriber, types.EventQueryNewRoundStep)
	if err != nil {
		return fmt.Errorf("failed to subscribe %s to %v", subscriber, types.EventQueryNewRoundStep)
	}
	defer func() {
		if err := cs.eventBus.Unsubscribe(ctx, subscriber, types.EventQueryNewRoundStep); err != nil {
			cs.Logger.Error("Error unsubscribing to event bus", "err", err)
		}
	}()

	// just open the file for reading, no need to use wal
	fp, err := os.OpenFile(file, os.O_RDONLY, 0600)
	if err != nil {
		return err
	}

	pb := newPlayback(file, fp, cs, cs.state.Copy())
	defer pb.fp.Close()

	var nextN int // apply N msgs in a row
	var msg *TimedWALMessage
	for {
		if nextN == 0 && console {
			nextN = pb.replayConsoleLoop()
		}

		msg, err = pb.dec.Decode()
		if err == io.EOF {
			return nil
		} else if err != nil {
			return err
		}

		if err := pb.cs.readReplayMessage(msg, newStepSub); err != nil {
			return err
		}

		if nextN > 0 {
			nextN--
		}
		pb.count++
	}
}

//------------------------------------------------
// playback manager

type playback struct {
	cs *State

	fp    *os.File
	dec   *WALDecoder
	count int // how many lines/msgs into the file are we

	// replays can be reset to beginning
	fileName     string   // so we can close/reopen the file
	genesisState sm.State // so the replay session knows where to restart from
}

func newPlayback(fileName string, fp *os.File, cs *State, genState sm.State) *playback {
	return &playback{
		cs:           cs,
		fp:           fp,
		fileName:     fileName,
		genesisState: genState,
		dec:          NewWALDecoder(fp),
	}
}

// go back count steps by resetting the state and running (pb.count - count) steps
func (pb *playback) replayReset(count int, newStepSub types.Subscription) error {
	if err := pb.cs.Stop(); err != nil {
		return err
	}
	pb.cs.Wait()

	newCS := NewState(pb.cs.config, pb.genesisState.Copy(), pb.cs.blockExec,
		pb.cs.blockStore, pb.cs.txNotifier, pb.cs.evpool)
	newCS.SetEventBus(pb.cs.eventBus)
	newCS.startForReplay()

	if err := pb.fp.Close(); err != nil {
		return err
	}
	fp, err := os.OpenFile(pb.fileName, os.O_RDONLY, 0600)
	if err != nil {
		return err
	}
	pb.fp = fp
	pb.dec = NewWALDecoder(fp)
	count = pb.count - count
	fmt.Printf("Reseting from %d to %d\n", pb.count, count)
	pb.count = 0
	pb.cs = newCS
	var msg *TimedWALMessage
	for i := 0; i < count; i++ {
		msg, err = pb.dec.Decode()
		if err == io.EOF {
			return nil
		} else if err != nil {
			return err
		}
		if err := pb.cs.readReplayMessage(msg, newStepSub); err != nil {
			return err
		}
		pb.count++
	}
	return nil
}

func (cs *State) startForReplay() {
	cs.Logger.Error("Replay commands are disabled until someone updates them and writes tests")
	/* TODO:!
	// since we replay tocks we just ignore ticks
		go func() {
			for {
				select {
				case <-cs.tickChan:
				case <-cs.Quit:
					return
				}
			}
		}()*/
}

// console function for parsing input and running commands
func (pb *playback) replayConsoleLoop() int {
	for {
		fmt.Printf("> ")
		bufReader := bufio.NewReader(os.Stdin)
		line, more, err := bufReader.ReadLine()
		if more {
			tmos.Exit("input is too long")
		} else if err != nil {
			tmos.Exit(err.Error())
		}

		tokens := strings.Split(string(line), " ")
		if len(tokens) == 0 {
			continue
		}

		switch tokens[0] {
		case "next":
			// "next" -> replay next message
			// "next N" -> replay next N messages

			if len(tokens) == 1 {
				return 0
			}
			i, err := strconv.Atoi(tokens[1])
			if err != nil {
				fmt.Println("next takes an integer argument")
			} else {
				return i
			}

		case "back":
			// "back" -> go back one message
			// "back N" -> go back N messages

			// NOTE: "back" is not supported in the state machine design,
			// so we restart and replay up to

			ctx := context.Background()
			// ensure all new step events are regenerated as expected

			newStepSub, err := pb.cs.eventBus.Subscribe(ctx, subscriber, types.EventQueryNewRoundStep)
			if err != nil {
				tmos.Exit(fmt.Sprintf("failed to subscribe %s to %v", subscriber, types.EventQueryNewRoundStep))
			}
			defer func() {
				if err := pb.cs.eventBus.Unsubscribe(ctx, subscriber, types.EventQueryNewRoundStep); err != nil {
					pb.cs.Logger.Error("Error unsubscribing from eventBus", "err", err)
				}
			}()

			if len(tokens) == 1 {
				if err := pb.replayReset(1, newStepSub); err != nil {
					pb.cs.Logger.Error("Replay reset error", "err", err)
				}
			} else {
				i, err := strconv.Atoi(tokens[1])
				if err != nil {
					fmt.Println("back takes an integer argument")
				} else if i > pb.count {
					fmt.Printf("argument to back must not be larger than the current count (%d)\n", pb.count)
				} else if err := pb.replayReset(i, newStepSub); err != nil {
					pb.cs.Logger.Error("Replay reset error", "err", err)
				}
			}

		case "rs":
			// "rs" -> print entire round state
			// "rs short" -> print height/round/step
			// "rs <field>" -> print another field of the round state

			rs := pb.cs.RoundState
			if len(tokens) == 1 {
				fmt.Println(rs)
			} else {
				switch tokens[1] {
				case "short":
					fmt.Printf("%v/%v/%v\n", rs.Height, rs.Round, rs.Step)
				case "validators":
					fmt.Println(rs.Validators)
				case "proposal":
					fmt.Println(rs.Proposal)
				case "proposal_block":
					fmt.Printf("%v %v\n", rs.ProposalBlockParts.StringShort(), rs.ProposalBlock.StringShort())
				case "locked_round":
					fmt.Println(rs.LockedRound)
				case "locked_block":
					fmt.Printf("%v %v\n", rs.LockedBlockParts.StringShort(), rs.LockedBlock.StringShort())
				case "votes":
					fmt.Println(rs.Votes.StringIndented("  "))

				default:
					fmt.Println("Unknown option", tokens[1])
				}
			}
		case "n":
			fmt.Println(pb.count)
		}
	}
}

//--------------------------------------------------------------------------------

// convenience for replay mode
func newConsensusStateForReplay(config cfg.BaseConfig, csConfig *cfg.ConsensusConfig) *State {
	dbType := dbm.BackendType(config.DBBackend)
	// Get BlockStore
	blockStoreDB, err := dbm.NewDB("blockstore", dbType, config.DBDir())
	if err != nil {
		tmos.Exit(err.Error())
	}
	blockStore := store.NewBlockStore(blockStoreDB)

	// Get State
	stateDB, err := dbm.NewDB("state", dbType, config.DBDir())
	if err != nil {
		tmos.Exit(err.Error())
	}
	stateStore := sm.NewStore(stateDB)
	gdoc, err := sm.MakeGenesisDocFromFile(config.GenesisFile())
	if err != nil {
		tmos.Exit(err.Error())
	}
	state, err := sm.MakeGenesisState(gdoc)
	if err != nil {
		tmos.Exit(err.Error())
	}

	// Create proxyAppConn connection (consensus, mempool, query)
	clientCreator := proxy.DefaultClientCreator(config.ProxyApp, config.ABCI, config.DBDir())
	proxyApp := proxy.NewAppConns(clientCreator)
	err = proxyApp.Start()
	if err != nil {
		tmos.Exit(fmt.Sprintf("Error starting proxy app conns: %v", err))
	}

	eventBus := types.NewEventBus()
	if err := eventBus.Start(); err != nil {
		tmos.Exit(fmt.Sprintf("Failed to start event bus: %v", err))
	}

	handshaker := NewHandshaker(stateStore, state, blockStore, gdoc)
	handshaker.SetEventBus(eventBus)
	err = handshaker.Handshake(proxyApp)
	if err != nil {
		tmos.Exit(fmt.Sprintf("Error on handshake: %v", err))
	}

<<<<<<< HEAD
	mempool, evpool := emptyMempool{}, sm.EmptyEvidencePool{}
	blockExec := sm.NewBlockExecutor(stateDB, log.TestingLogger(), proxyApp.Consensus(), mempool, evpool)
=======
	mempool, evpool := emptyMempool{}, emptyEvidencePool{}
	blockExec := sm.NewBlockExecutor(stateStore, log.TestingLogger(), proxyApp.Consensus(), mempool, evpool)
>>>>>>> 817646a8

	consensusState := NewState(csConfig, state.Copy(), blockExec,
		blockStore, mempool, evpool)

	consensusState.SetEventBus(eventBus)
	return consensusState
}<|MERGE_RESOLUTION|>--- conflicted
+++ resolved
@@ -327,13 +327,8 @@
 		tmos.Exit(fmt.Sprintf("Error on handshake: %v", err))
 	}
 
-<<<<<<< HEAD
 	mempool, evpool := emptyMempool{}, sm.EmptyEvidencePool{}
-	blockExec := sm.NewBlockExecutor(stateDB, log.TestingLogger(), proxyApp.Consensus(), mempool, evpool)
-=======
-	mempool, evpool := emptyMempool{}, emptyEvidencePool{}
 	blockExec := sm.NewBlockExecutor(stateStore, log.TestingLogger(), proxyApp.Consensus(), mempool, evpool)
->>>>>>> 817646a8
 
 	consensusState := NewState(csConfig, state.Copy(), blockExec,
 		blockStore, mempool, evpool)
