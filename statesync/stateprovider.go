--- conflicted
+++ resolved
@@ -120,21 +120,6 @@
 		state.InitialHeight = 1
 	}
 
-<<<<<<< HEAD
-	// We need to verify h, h+1, h+2, to get all the validator sets.
-	lightBlock, err := s.lc.VerifyLightBlockAtHeight(int64(height), time.Now())
-	if err != nil {
-		return sm.State{}, err
-	}
-	nextLightBlock, err := s.lc.VerifyLightBlockAtHeight(int64(height+1), time.Now())
-	if err != nil {
-		return sm.State{}, err
-	}
-	followingLightBlock, err := s.lc.VerifyLightBlockAtHeight(int64(height+2), time.Now())
-	if err != nil {
-		return sm.State{}, err
-	}
-=======
 	// We need to verify the previous block to get the validator set.
 	prevLightBlock, err := s.lc.VerifyLightBlockAtHeight(int64(height-1), time.Now())
 	if err != nil {
@@ -149,22 +134,14 @@
 		return sm.State{}, err
 	}
 
->>>>>>> f7d4fafa
 	state.LastBlockHeight = lightBlock.Height
 	state.LastBlockTime = lightBlock.Time
 	state.LastBlockID = lightBlock.Commit.BlockID
 	state.AppHash = nextLightBlock.AppHash
-<<<<<<< HEAD
-	state.LastResultsHash = followingLightBlock.LastResultsHash
-	state.LastValidators = lightBlock.ValidatorSet
-	state.Validators = nextLightBlock.ValidatorSet
-	state.NextValidators = followingLightBlock.ValidatorSet
-=======
 	state.LastResultsHash = nextLightBlock.LastResultsHash
 	state.LastValidators = prevLightBlock.ValidatorSet
 	state.Validators = lightBlock.ValidatorSet
 	state.NextValidators = nextLightBlock.ValidatorSet
->>>>>>> f7d4fafa
 	state.LastHeightValidatorsChanged = int64(height)
 
 	// We'll also need to fetch consensus params via RPC, using light client verification.
