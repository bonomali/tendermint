package evidence_test

import (
	"os"
	"testing"
	"time"

	"github.com/stretchr/testify/assert"
	"github.com/stretchr/testify/mock"
	"github.com/stretchr/testify/require"

	dbm "github.com/tendermint/tm-db"

	abci "github.com/tendermint/tendermint/abci/types"
	"github.com/tendermint/tendermint/evidence"
	"github.com/tendermint/tendermint/evidence/mocks"
	"github.com/tendermint/tendermint/libs/log"
	tmproto "github.com/tendermint/tendermint/proto/tendermint/types"
	sm "github.com/tendermint/tendermint/state"
	"github.com/tendermint/tendermint/store"
	"github.com/tendermint/tendermint/types"
)

func TestMain(m *testing.M) {

	code := m.Run()
	os.Exit(code)
}

const evidenceChainID = "test_chain"

var defaultEvidenceTime = time.Date(2019, 1, 1, 0, 0, 0, 0, time.UTC)

func TestEvidencePoolBasic(t *testing.T) {
	var (
		height     = int64(1)
		stateStore = &mocks.StateStore{}
		evidenceDB = dbm.NewMemDB()
		blockStore = &mocks.BlockStore{}
	)

	valSet, privVals := types.RandValidatorSet(3, 10)

	blockStore.On("LoadBlockMeta", mock.AnythingOfType("int64")).Return(
		&types.BlockMeta{Header: types.Header{Time: defaultEvidenceTime}},
	)
	stateStore.On("LoadValidators", mock.AnythingOfType("int64")).Return(valSet, nil)
	stateStore.On("LoadState").Return(createState(height+1, valSet))

	pool, err := evidence.NewPool(evidenceDB, stateStore, blockStore)
	require.NoError(t, err)

	// evidence not seen yet:
	evs := pool.PendingEvidence(10)
	assert.Equal(t, 0, len(evs))

	ev := types.NewMockDuplicateVoteEvidenceWithValidator(height, defaultEvidenceTime, privVals[0], evidenceChainID)

	// good evidence
	evAdded := make(chan struct{})
	go func() {
		<-pool.EvidenceWaitChan()
		close(evAdded)
	}()

	// evidence seen but not yet committed:
	assert.NoError(t, pool.AddEvidence(ev))

	select {
	case <-evAdded:
	case <-time.After(5 * time.Second):
		t.Fatal("evidence was not added to list after 5s")
	}

	next := pool.EvidenceFront()
	assert.Equal(t, ev, next.Value.(types.Evidence))

	evs = pool.PendingEvidence(10)
	assert.Equal(t, 1, len(evs))

	// shouldn't be able to add evidence twice
	assert.Error(t, pool.AddEvidence(ev))
	assert.Equal(t, 1, len(pool.PendingEvidence(10)))

}

// Tests inbound evidence for the right time and height
func TestAddExpiredEvidence(t *testing.T) {
	var (
		val                 = types.NewMockPV()
		height              = int64(30)
		stateStore          = initializeValidatorState(val, height)
		evidenceDB          = dbm.NewMemDB()
		blockStore          = &mocks.BlockStore{}
		expiredEvidenceTime = time.Date(2018, 1, 1, 0, 0, 0, 0, time.UTC)
		expiredHeight       = int64(2)
	)

	blockStore.On("LoadBlockMeta", mock.AnythingOfType("int64")).Return(func(h int64) *types.BlockMeta {
		if h == height || h == expiredHeight {
			return &types.BlockMeta{Header: types.Header{Time: defaultEvidenceTime.Add(time.Duration(height) * time.Minute)}}
		}
		return &types.BlockMeta{Header: types.Header{Time: expiredEvidenceTime}}
	})

	pool, err := evidence.NewPool(evidenceDB, stateStore, blockStore)
	require.NoError(t, err)

	testCases := []struct {
		evHeight      int64
		evTime        time.Time
		expErr        bool
		evDescription string
	}{
		{height, defaultEvidenceTime, false, "valid evidence"},
		{expiredHeight, defaultEvidenceTime, false, "valid evidence (despite old height)"},
		{height - 1, expiredEvidenceTime, false, "valid evidence (despite old time)"},
		{expiredHeight - 1, expiredEvidenceTime, true,
			"evidence from height 1 (created at: 2019-01-01 00:00:00 +0000 UTC) is too old"},
	}

	for _, tc := range testCases {
		tc := tc
		t.Run(tc.evDescription, func(t *testing.T) {
			ev := types.NewMockDuplicateVoteEvidenceWithValidator(tc.evHeight, tc.evTime, val, evidenceChainID)
			err := pool.AddEvidence(ev)
			if tc.expErr {
				assert.Error(t, err)
			} else {
				assert.NoError(t, err)
			}
		})
	}
}

func TestAddEvidenceFromConsensus(t *testing.T) {
	var height int64 = 10
	pool, val := defaultTestPool(height)
	ev := types.NewMockDuplicateVoteEvidenceWithValidator(height, defaultEvidenceTime, val, evidenceChainID)
	err := pool.AddEvidenceFromConsensus(ev, defaultEvidenceTime,
		types.NewValidatorSet([]*types.Validator{val.ExtractIntoValidator(2)}))
	assert.NoError(t, err)
	next := pool.EvidenceFront()
	assert.Equal(t, ev, next.Value.(types.Evidence))
	// shouldn't be able to submit the same evidence twice
	err = pool.AddEvidenceFromConsensus(ev, defaultEvidenceTime.Add(-1*time.Second),
		types.NewValidatorSet([]*types.Validator{val.ExtractIntoValidator(3)}))
	assert.Error(t, err)
}

func TestEvidencePoolUpdate(t *testing.T) {
	height := int64(21)
	pool, val := defaultTestPool(height)
	state := pool.State()

	// create new block (no need to save it to blockStore)
	prunedEv := types.NewMockDuplicateVoteEvidenceWithValidator(1, defaultEvidenceTime,
		val, evidenceChainID)
	err := pool.AddEvidence(prunedEv)
	require.NoError(t, err)
	ev := types.NewMockDuplicateVoteEvidenceWithValidator(height, defaultEvidenceTime, val, evidenceChainID)
	lastCommit := makeCommit(height, val.PrivKey.PubKey().Address())
	block := types.MakeBlock(height+1, []types.Tx{}, lastCommit, []types.Evidence{ev})
	// update state (partially)
	state.LastBlockHeight = height + 1
	state.LastBlockTime = defaultEvidenceTime.Add(22 * time.Minute)
	err = pool.CheckEvidence(types.EvidenceList{ev})
	require.NoError(t, err)

	byzVals := pool.ABCIEvidence(block.Height, block.Evidence.Evidence)
	expectedByzVals := []abci.Evidence{
		{
			Type:             abci.EvidenceType_DUPLICATE_VOTE,
			Validator:        types.TM2PB.Validator(val.ExtractIntoValidator(10)),
			Height:           height,
			Time:             defaultEvidenceTime.Add(time.Duration(height) * time.Minute),
			TotalVotingPower: 10,
		},
	}
	assert.Equal(t, expectedByzVals, byzVals)
	assert.Equal(t, 1, len(pool.PendingEvidence(10)))

	pool.Update(state)

	// a) Update marks evidence as committed so pending evidence should be empty
	assert.Empty(t, pool.PendingEvidence(10))

	// b) If we try to check this evidence again it should fail because it has already been committed
	err = pool.CheckEvidence(types.EvidenceList{ev})
	assert.Error(t, err)

	assert.Empty(t, pool.ABCIEvidence(height, []types.Evidence{}))
}

func TestVerifyEvidencePendingEvidencePasses(t *testing.T) {
	var height int64 = 1
	pool, val := defaultTestPool(height)
	ev := types.NewMockDuplicateVoteEvidenceWithValidator(height, defaultEvidenceTime, val, evidenceChainID)
	err := pool.AddEvidence(ev)
	require.NoError(t, err)

	err = pool.CheckEvidence(types.EvidenceList{ev})
	assert.NoError(t, err)
}

<<<<<<< HEAD
func TestVerifyDuplicatedEvidenceFails(t *testing.T) {
	var height int64 = 1
	pool, val := defaultTestPool(height)
	ev := types.NewMockDuplicateVoteEvidenceWithValidator(height, defaultEvidenceTime, val, evidenceChainID)
	err := pool.CheckEvidence(types.EvidenceList{ev, ev})
	assert.Error(t, err)
}

func TestRecoverPendingEvidence(t *testing.T) {
	height := int64(10)
	expiredEvidenceTime := time.Date(2018, 1, 1, 0, 0, 0, 0, time.UTC)
	val := types.NewMockPV()
	valAddress := val.PrivKey.PubKey().Address()
	evidenceDB := dbm.NewMemDB()
	stateStore := initializeValidatorState(val, height)
	blockStore := initializeBlockStore(dbm.NewMemDB(), stateStore.LoadState(), valAddress)
	pool, err := evidence.NewPool(evidenceDB, stateStore, blockStore)
=======
func TestRecoverPendingEvidence(t *testing.T) {
	var (
		val                 = types.NewMockPV()
		valAddr             = val.PrivKey.PubKey().Address()
		height              = int64(30)
		stateStore          = initializeValidatorState(val, height)
		evidenceDB          = dbm.NewMemDB()
		blockStoreDB        = dbm.NewMemDB()
		expiredEvidenceTime = time.Date(2018, 1, 1, 0, 0, 0, 0, time.UTC)
		goodEvidence        = types.NewMockDuplicateVoteEvidenceWithValidator(height,
			defaultEvidenceTime, val, evidenceChainID)
		expiredEvidence = types.NewMockDuplicateVoteEvidenceWithValidator(int64(1),
			expiredEvidenceTime, val, evidenceChainID)
	)
	state, err := stateStore.Load()
	require.NoError(t, err)

	blockStore := initializeBlockStore(blockStoreDB, state, valAddr)
	// load good evidence
	goodKey := keyPending(goodEvidence)
	evi, err := types.EvidenceToProto(goodEvidence)
	require.NoError(t, err)
	goodEvidenceBytes, err := proto.Marshal(evi)
>>>>>>> 817646a8
	require.NoError(t, err)
	pool.SetLogger(log.TestingLogger())
	goodEvidence := types.NewMockDuplicateVoteEvidenceWithValidator(height,
		defaultEvidenceTime, val, evidenceChainID)
	expiredEvidence := types.NewMockDuplicateVoteEvidenceWithValidator(int64(1),
		expiredEvidenceTime, val, evidenceChainID)
	err = pool.AddEvidence(goodEvidence)
	require.NoError(t, err)
	err = pool.AddEvidence(expiredEvidence)
	require.NoError(t, err)
	newStateStore := &mocks.StateStore{}
	newStateStore.On("LoadState").Return(sm.State{
		LastBlockTime:   defaultEvidenceTime.Add(49 * time.Hour),
		LastBlockHeight: height + 12,
		ConsensusParams: tmproto.ConsensusParams{
			Block: tmproto.BlockParams{
				MaxBytes: 22020096,
				MaxGas:   -1,
			},
			Evidence: tmproto.EvidenceParams{
				MaxAgeNumBlocks: 20,
				MaxAgeDuration:  1 * time.Hour,
				MaxNum:          50,
			},
		},
	})
	newPool, err := evidence.NewPool(evidenceDB, newStateStore, blockStore)
	assert.NoError(t, err)
	assert.Equal(t, 1, len(newPool.PendingEvidence(10)))
	next := newPool.EvidenceFront()
	assert.Equal(t, goodEvidence, next.Value.(types.Evidence))

}

<<<<<<< HEAD
func initializeStateFromValidatorSet(valSet *types.ValidatorSet, height int64) evidence.StateStore {
=======
func initializeStateFromValidatorSet(valSet *types.ValidatorSet, height int64) sm.Store {
>>>>>>> 817646a8
	stateDB := dbm.NewMemDB()
	stateStore := sm.NewStore(stateDB)
	state := sm.State{
		ChainID:                     evidenceChainID,
		InitialHeight:               1,
		LastBlockHeight:             height,
		LastBlockTime:               defaultEvidenceTime,
		Validators:                  valSet,
		NextValidators:              valSet.CopyIncrementProposerPriority(1),
		LastValidators:              valSet,
		LastHeightValidatorsChanged: 1,
		ConsensusParams: tmproto.ConsensusParams{
			Block: tmproto.BlockParams{
				MaxBytes: 22020096,
				MaxGas:   -1,
			},
			Evidence: tmproto.EvidenceParams{
				MaxAgeNumBlocks: 20,
				MaxAgeDuration:  20 * time.Minute,
				MaxNum:          50,
			},
		},
	}

	// save all states up to height
	for i := int64(0); i <= height; i++ {
		state.LastBlockHeight = i
<<<<<<< HEAD
		state.LastBlockTime = defaultEvidenceTime.Add(time.Duration(i) * time.Minute)
		sm.SaveState(stateDB, state)
	}

	return evidence.NewEvidenceStateStore(stateDB)
}

func initializeValidatorState(privVal types.PrivValidator, height int64) evidence.StateStore {
=======
		if err := stateStore.Save(state); err != nil {
			panic(err)
		}
	}

	return stateStore
}

func initializeValidatorState(privVal types.PrivValidator, height int64) sm.Store {
>>>>>>> 817646a8

	pubKey, _ := privVal.GetPubKey()
	validator := &types.Validator{Address: pubKey.Address(), VotingPower: 10, PubKey: pubKey}

	// create validator set and state
	valSet := &types.ValidatorSet{
		Validators: []*types.Validator{validator},
		Proposer:   validator,
	}

	return initializeStateFromValidatorSet(valSet, height)
}

// initializeBlockStore creates a block storage and populates it w/ a dummy
// block at +height+.
func initializeBlockStore(db dbm.DB, state sm.State, valAddr []byte) *store.BlockStore {
	blockStore := store.NewBlockStore(db)

	for i := int64(1); i <= state.LastBlockHeight; i++ {
		lastCommit := makeCommit(i-1, valAddr)
		block, _ := state.MakeBlock(i, []types.Tx{}, lastCommit, nil,
			state.Validators.GetProposer().Address)
		block.Header.Time = defaultEvidenceTime.Add(time.Duration(i) * time.Minute)
		const parts = 1
		partSet := block.MakePartSet(parts)

		seenCommit := makeCommit(i, valAddr)
		blockStore.SaveBlock(block, partSet, seenCommit)
	}

	return blockStore
}

func makeCommit(height int64, valAddr []byte) *types.Commit {
	commitSigs := []types.CommitSig{{
		BlockIDFlag:      types.BlockIDFlagCommit,
		ValidatorAddress: valAddr,
		Timestamp:        defaultEvidenceTime,
		Signature:        []byte("Signature"),
	}}
	return types.NewCommit(height, 0, types.BlockID{}, commitSigs)
}

func defaultTestPool(height int64) (*evidence.Pool, types.MockPV) {
	val := types.NewMockPV()
	valAddress := val.PrivKey.PubKey().Address()
	evidenceDB := dbm.NewMemDB()
	stateStore := initializeValidatorState(val, height)
<<<<<<< HEAD
	blockStore := initializeBlockStore(dbm.NewMemDB(), stateStore.LoadState(), valAddress)
	pool, err := evidence.NewPool(evidenceDB, stateStore, blockStore)
=======
	state, _ := stateStore.Load()
	blockStore := initializeBlockStore(dbm.NewMemDB(), state, valAddress)
	pool, err := NewPool(evidenceDB, stateStore, blockStore)
>>>>>>> 817646a8
	if err != nil {
		panic("test evidence pool could not be created")
	}
	pool.SetLogger(log.TestingLogger())
	return pool, val
}

func createState(height int64, valSet *types.ValidatorSet) sm.State {
	return sm.State{
		ChainID:         evidenceChainID,
		LastBlockHeight: height,
		LastBlockTime:   defaultEvidenceTime,
		Validators:      valSet,
		ConsensusParams: *types.DefaultConsensusParams(),
	}
}

func TestEvidenceInfo(t *testing.T) {
	val := types.NewMockPV()
	evInfo := evidence.Info{
		Evidence:         types.NewMockDuplicateVoteEvidence(1, defaultEvidenceTime, evidenceChainID),
		Time:             defaultEvidenceTime,
		Validators:       []*types.Validator{val.ExtractIntoValidator(10)},
		TotalVotingPower: 10,
	}

	proto, err := evInfo.ToProto()
	assert.NoError(t, err)
	assert.NotNil(t, proto)

	evInfoConverted, err := evidence.InfoFromProto(proto)
	assert.NoError(t, err)
	assert.Equal(t, evInfo, evInfoConverted)

}<|MERGE_RESOLUTION|>--- conflicted
+++ resolved
@@ -16,9 +16,12 @@
 	"github.com/tendermint/tendermint/evidence/mocks"
 	"github.com/tendermint/tendermint/libs/log"
 	tmproto "github.com/tendermint/tendermint/proto/tendermint/types"
+	tmversion "github.com/tendermint/tendermint/proto/tendermint/version"
 	sm "github.com/tendermint/tendermint/state"
+	smmocks "github.com/tendermint/tendermint/state/mocks"
 	"github.com/tendermint/tendermint/store"
 	"github.com/tendermint/tendermint/types"
+	"github.com/tendermint/tendermint/version"
 )
 
 func TestMain(m *testing.M) {
@@ -34,7 +37,7 @@
 func TestEvidencePoolBasic(t *testing.T) {
 	var (
 		height     = int64(1)
-		stateStore = &mocks.StateStore{}
+		stateStore = &smmocks.Store{}
 		evidenceDB = dbm.NewMemDB()
 		blockStore = &mocks.BlockStore{}
 	)
@@ -45,7 +48,7 @@
 		&types.BlockMeta{Header: types.Header{Time: defaultEvidenceTime}},
 	)
 	stateStore.On("LoadValidators", mock.AnythingOfType("int64")).Return(valSet, nil)
-	stateStore.On("LoadState").Return(createState(height+1, valSet))
+	stateStore.On("Load").Return(createState(height+1, valSet), nil)
 
 	pool, err := evidence.NewPool(evidenceDB, stateStore, blockStore)
 	require.NoError(t, err)
@@ -203,7 +206,6 @@
 	assert.NoError(t, err)
 }
 
-<<<<<<< HEAD
 func TestVerifyDuplicatedEvidenceFails(t *testing.T) {
 	var height int64 = 1
 	pool, val := defaultTestPool(height)
@@ -219,33 +221,10 @@
 	valAddress := val.PrivKey.PubKey().Address()
 	evidenceDB := dbm.NewMemDB()
 	stateStore := initializeValidatorState(val, height)
-	blockStore := initializeBlockStore(dbm.NewMemDB(), stateStore.LoadState(), valAddress)
+	state, err := stateStore.Load()
+	require.NoError(t, err)
+	blockStore := initializeBlockStore(dbm.NewMemDB(), state, valAddress)
 	pool, err := evidence.NewPool(evidenceDB, stateStore, blockStore)
-=======
-func TestRecoverPendingEvidence(t *testing.T) {
-	var (
-		val                 = types.NewMockPV()
-		valAddr             = val.PrivKey.PubKey().Address()
-		height              = int64(30)
-		stateStore          = initializeValidatorState(val, height)
-		evidenceDB          = dbm.NewMemDB()
-		blockStoreDB        = dbm.NewMemDB()
-		expiredEvidenceTime = time.Date(2018, 1, 1, 0, 0, 0, 0, time.UTC)
-		goodEvidence        = types.NewMockDuplicateVoteEvidenceWithValidator(height,
-			defaultEvidenceTime, val, evidenceChainID)
-		expiredEvidence = types.NewMockDuplicateVoteEvidenceWithValidator(int64(1),
-			expiredEvidenceTime, val, evidenceChainID)
-	)
-	state, err := stateStore.Load()
-	require.NoError(t, err)
-
-	blockStore := initializeBlockStore(blockStoreDB, state, valAddr)
-	// load good evidence
-	goodKey := keyPending(goodEvidence)
-	evi, err := types.EvidenceToProto(goodEvidence)
-	require.NoError(t, err)
-	goodEvidenceBytes, err := proto.Marshal(evi)
->>>>>>> 817646a8
 	require.NoError(t, err)
 	pool.SetLogger(log.TestingLogger())
 	goodEvidence := types.NewMockDuplicateVoteEvidenceWithValidator(height,
@@ -256,8 +235,8 @@
 	require.NoError(t, err)
 	err = pool.AddEvidence(expiredEvidence)
 	require.NoError(t, err)
-	newStateStore := &mocks.StateStore{}
-	newStateStore.On("LoadState").Return(sm.State{
+	newStateStore := &smmocks.Store{}
+	newStateStore.On("Load").Return(sm.State{
 		LastBlockTime:   defaultEvidenceTime.Add(49 * time.Hour),
 		LastBlockHeight: height + 12,
 		ConsensusParams: tmproto.ConsensusParams{
@@ -271,7 +250,7 @@
 				MaxNum:          50,
 			},
 		},
-	})
+	}, nil)
 	newPool, err := evidence.NewPool(evidenceDB, newStateStore, blockStore)
 	assert.NoError(t, err)
 	assert.Equal(t, 1, len(newPool.PendingEvidence(10)))
@@ -280,11 +259,7 @@
 
 }
 
-<<<<<<< HEAD
-func initializeStateFromValidatorSet(valSet *types.ValidatorSet, height int64) evidence.StateStore {
-=======
 func initializeStateFromValidatorSet(valSet *types.ValidatorSet, height int64) sm.Store {
->>>>>>> 817646a8
 	stateDB := dbm.NewMemDB()
 	stateStore := sm.NewStore(stateDB)
 	state := sm.State{
@@ -312,16 +287,6 @@
 	// save all states up to height
 	for i := int64(0); i <= height; i++ {
 		state.LastBlockHeight = i
-<<<<<<< HEAD
-		state.LastBlockTime = defaultEvidenceTime.Add(time.Duration(i) * time.Minute)
-		sm.SaveState(stateDB, state)
-	}
-
-	return evidence.NewEvidenceStateStore(stateDB)
-}
-
-func initializeValidatorState(privVal types.PrivValidator, height int64) evidence.StateStore {
-=======
 		if err := stateStore.Save(state); err != nil {
 			panic(err)
 		}
@@ -331,7 +296,6 @@
 }
 
 func initializeValidatorState(privVal types.PrivValidator, height int64) sm.Store {
->>>>>>> 817646a8
 
 	pubKey, _ := privVal.GetPubKey()
 	validator := &types.Validator{Address: pubKey.Address(), VotingPower: 10, PubKey: pubKey}
@@ -355,6 +319,7 @@
 		block, _ := state.MakeBlock(i, []types.Tx{}, lastCommit, nil,
 			state.Validators.GetProposer().Address)
 		block.Header.Time = defaultEvidenceTime.Add(time.Duration(i) * time.Minute)
+		block.Header.Version = tmversion.Consensus{Block: version.BlockProtocol, App: 1}
 		const parts = 1
 		partSet := block.MakePartSet(parts)
 
@@ -380,14 +345,9 @@
 	valAddress := val.PrivKey.PubKey().Address()
 	evidenceDB := dbm.NewMemDB()
 	stateStore := initializeValidatorState(val, height)
-<<<<<<< HEAD
-	blockStore := initializeBlockStore(dbm.NewMemDB(), stateStore.LoadState(), valAddress)
-	pool, err := evidence.NewPool(evidenceDB, stateStore, blockStore)
-=======
 	state, _ := stateStore.Load()
 	blockStore := initializeBlockStore(dbm.NewMemDB(), state, valAddress)
-	pool, err := NewPool(evidenceDB, stateStore, blockStore)
->>>>>>> 817646a8
+	pool, err := evidence.NewPool(evidenceDB, stateStore, blockStore)
 	if err != nil {
 		panic("test evidence pool could not be created")
 	}
