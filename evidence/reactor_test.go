--- conflicted
+++ resolved
@@ -41,12 +41,8 @@
 }
 
 // connect N evidence reactors through N switches
-<<<<<<< HEAD
-func makeAndConnectReactorsAndPools(config *cfg.Config, stateStores []evidence.StateStore) ([]*evidence.Reactor,
+func makeAndConnectReactorsAndPools(config *cfg.Config, stateStores []sm.Store) ([]*evidence.Reactor,
 	[]*evidence.Pool) {
-=======
-func makeAndConnectReactors(config *cfg.Config, stateStores []sm.Store) []*Reactor {
->>>>>>> 817646a8
 	N := len(stateStores)
 
 	reactors := make([]*evidence.Reactor, N)
@@ -152,11 +148,7 @@
 	N := 7
 
 	// create statedb for everyone
-<<<<<<< HEAD
-	stateDBs := make([]evidence.StateStore, N)
-=======
 	stateDBs := make([]sm.Store, N)
->>>>>>> 817646a8
 	val := types.NewMockPV()
 	// we need validators saved for heights at least as high as we have evidence for
 	height := int64(numEvidence) + 10
@@ -201,11 +193,7 @@
 	stateDB2 := initializeValidatorState(val, height2)
 
 	// make reactors from statedb
-<<<<<<< HEAD
-	reactors, pools := makeAndConnectReactorsAndPools(config, []evidence.StateStore{stateDB1, stateDB2})
-=======
-	reactors := makeAndConnectReactors(config, []sm.Store{stateDB1, stateDB2})
->>>>>>> 817646a8
+	reactors, pools := makeAndConnectReactorsAndPools(config, []sm.Store{stateDB1, stateDB2})
 
 	// set the peer height on each reactor
 	for _, r := range reactors {
